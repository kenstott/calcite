--- conflicted
+++ resolved
@@ -19,24 +19,15 @@
 import org.apache.calcite.util.ImmutableIntList;
 import org.apache.calcite.util.Util;
 
-<<<<<<< HEAD
+import org.apache.arrow.vector.ipc.ArrowFileReader;
+import org.apache.arrow.vector.VectorSchemaRoot;
+import org.apache.arrow.vector.ipc.message.ArrowRecordBatch;
 import org.apache.arrow.gandiva.evaluator.Projector;
 import org.apache.arrow.gandiva.exceptions.GandivaException;
 import org.apache.arrow.memory.BufferAllocator;
 import org.apache.arrow.memory.RootAllocator;
-=======
->>>>>>> 524de008
 import org.apache.arrow.vector.ipc.ArrowFileReader;
-import org.apache.arrow.vector.VectorSchemaRoot;
 import org.apache.arrow.vector.ipc.message.ArrowRecordBatch;
-<<<<<<< HEAD
-=======
-import org.apache.arrow.gandiva.evaluator.Projector;
-import org.apache.arrow.gandiva.exceptions.GandivaException;
-import org.apache.arrow.memory.BufferAllocator;
-import org.apache.arrow.memory.RootAllocator;
-
->>>>>>> 524de008
 import org.apache.parquet.hadoop.ParquetReader;
 
 import java.io.IOException;
@@ -57,12 +48,7 @@
         this.allocator = new RootAllocator(Long.MAX_VALUE);
     }
 
-<<<<<<< HEAD
     @Override void evaluateOperator(ArrowRecordBatch arrowRecordBatch) {
-=======
-    @Override
-    void evaluateOperator(ArrowRecordBatch arrowRecordBatch) {
->>>>>>> 524de008
         try {
             if (sourceReader instanceof ArrowFileReader) {
                 ((Projector) projector).evaluate(arrowRecordBatch, valueVectors);
@@ -74,12 +60,7 @@
         }
     }
 
-<<<<<<< HEAD
     @Override public boolean moveNext() {
-=======
-    @Override
-    public boolean moveNext() {
->>>>>>> 524de008
         try {
             if (sourceReader instanceof ArrowFileReader) {
                 return moveNextArrow();
@@ -118,12 +99,7 @@
       return true;
     }
 
-<<<<<<< HEAD
     @Override public void close() {
-=======
-    @Override
-    public void close() {
->>>>>>> 524de008
         try {
             if (projector instanceof Projector) {
                 ((Projector) projector).close();
@@ -139,12 +115,7 @@
         }
     }
 
-<<<<<<< HEAD
     @Override public Object current() {
-=======
-    @Override
-    public Object current() {
->>>>>>> 524de008
         if (sourceReader instanceof ParquetReader) {
             return current;
         }
