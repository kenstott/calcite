/*
 * Licensed to the Apache Software Foundation (ASF) under one or more
 * contributor license agreements.  See the NOTICE file distributed with
 * this work for additional information regarding copyright ownership.
 * The ASF licenses this file to you under the Apache License, Version 2.0
 * (the "License"); you may not use this file except in compliance with
 * the License.  You may obtain a copy of the License at
 *
 * http://www.apache.org/licenses/LICENSE-2.0
 *
 * Unless required by applicable law or agreed to in writing, software
 * distributed under the License is distributed on an "AS IS" BASIS,
 * WITHOUT WARRANTIES OR CONDITIONS OF ANY KIND, either express or implied.
 * See the License for the specific language governing permissions and
 * limitations under the License.
 */
package org.apache.calcite.adapter.govdata;

import org.apache.calcite.adapter.file.partition.PartitionedTableConfig;
<<<<<<< HEAD
import org.apache.calcite.adapter.file.similarity.EmbeddingException;
import org.apache.calcite.adapter.file.similarity.EmbeddingProviderFactory;
import org.apache.calcite.adapter.file.similarity.TextEmbeddingProvider;
=======
>>>>>>> efba3774
import org.apache.calcite.adapter.file.storage.StorageProvider;

import com.fasterxml.jackson.databind.JsonNode;
import com.fasterxml.jackson.databind.ObjectMapper;

import org.slf4j.Logger;
import org.slf4j.LoggerFactory;

import java.io.BufferedInputStream;
import java.io.IOException;
import java.io.InputStream;
import java.net.URI;
import java.net.http.HttpClient;
import java.net.http.HttpRequest;
import java.net.http.HttpResponse;
import java.nio.charset.StandardCharsets;
import java.sql.Connection;
import java.sql.DriverManager;
import java.sql.Statement;
import java.time.Duration;
import java.util.ArrayList;
import java.util.Arrays;
import java.util.Collections;
import java.util.HashMap;
<<<<<<< HEAD
import java.util.Iterator;
=======
>>>>>>> efba3774
import java.util.LinkedHashMap;
import java.util.List;
import java.util.Map;
import java.util.stream.Collectors;

/**
 * Cross-schema base class for government data downloaders (ECON, GEO, SEC).
 *
 * <p>Provides shared infrastructure only: HTTP client with retry/backoff and
 * rate limiting, plus small diagnostics helpers for file reads. Schema/domain
 * specifics remain in their respective abstract classes.</p>
 */
public abstract class AbstractGovDataDownloader {
  private static final Logger LOGGER = LoggerFactory.getLogger(AbstractGovDataDownloader.class);

  /**
   * Functional interface for transforming records during JSON to Parquet conversion.
   *
   * <p>Allows per-record transformations such as:
   * <ul>
   *   <li>Adding calculated/derived fields</li>
   *   <li>Modifying field values</li>
   *   <li>Field name mapping</li>
   * </ul>
   */
  @FunctionalInterface
  public interface RecordTransformer {
    /**
     * Transforms a record.
     *
     * @param record Input record from JSON
     * @return Transformed record (can be same instance if modified in-place, or new instance)
     */
    Map<String, Object> transform(Map<String, Object> record);
  }

  /** Cache directory for storing downloaded raw data (e.g., $GOVDATA_CACHE_DIR/...) */
  protected final String cacheDirectory;
  /** Operating directory for storing operational metadata (e.g., .aperio/<schema>/) */
  protected final String operatingDirectory;
  /** Parquet directory for storing converted parquet files */
  protected final String parquetDirectory;
  /** Storage provider for reading/writing raw cache files (JSON, CSV, XML) */
  protected final StorageProvider cacheStorageProvider;
  /** Storage provider for reading/writing parquet files (supports local and S3) */
  protected final StorageProvider storageProvider;
  /** Schema resource name (e.g., "/econ-schema.json", "/geo-schema.json") */
  protected final String schemaResourceName;

  /** Cache manifest for tracking downloads and conversions */
  protected AbstractCacheManifest cacheManifest;

  /** Shared JSON mapper for convenience */
  protected final ObjectMapper MAPPER = new ObjectMapper();

  /** HTTP client for API/HTTP requests */
  protected final HttpClient httpClient;

  /** Timestamp of last request for rate limiting */
  protected long lastRequestTime = 0L;

  /** Cached rate limit configuration (loaded on first access) */
  private Map<String, Object> rateLimitConfig = null;

  /** Embedding provider for generating vector embeddings (lazy-initialized) */
  private TextEmbeddingProvider embeddingProvider = null;

  protected AbstractGovDataDownloader(
      String cacheDirectory,
      String operatingDirectory,
      String parquetDirectory,
      StorageProvider cacheStorageProvider,
      StorageProvider storageProvider,
      String schemaName,
      AbstractCacheManifest sharedManifest) {
    this.cacheManifest = sharedManifest;
    this.cacheDirectory = cacheDirectory;
    this.operatingDirectory = operatingDirectory;
    this.parquetDirectory = parquetDirectory;
    this.cacheStorageProvider = cacheStorageProvider;
    this.storageProvider = storageProvider;
    this.schemaResourceName = "/" + schemaName + "-schema.json";
    this.httpClient = HttpClient.newBuilder()
        .connectTimeout(Duration.ofSeconds(30))
        .build();
  }

  /**
   * Returns the primary table name that this downloader is associated with.
   * This table's download configuration (including rate limits, API settings, etc.)
   * will be used when executing downloads.
   *
   * <p>Subclasses must override this to specify their associated table.
   * Returns null by default, which uses fallback default values for rate limiting.
   *
   * @return Table name (e.g., "fred_indicators") or null for defaults
   */
  protected String getTableName() {
    return null;
  }

  /**
   * Downloads all reference tables specific to this data source.
   *
   * <p>Reference tables are catalog/lookup/metadata tables that are not year-specific
   * and typically have low update frequency. Examples include:
   * <ul>
   *   <li>FRED: reference_fred_series catalog</li>
   *   <li>BLS: JOLTS industries/states reference tables</li>
   *   <li>BEA: Regional line codes for various tables</li>
   * </ul>
   *
   * <p>Implementations should:
   * <ul>
   *   <li>Check cache manifest before downloading (respect TTL/refreshAfter)</li>
   *   <li>Use year=0 as sentinel value for reference tables</li>
   *   <li>Mark downloaded and converted in cache manifest</li>
   *   <li>Handle API-specific logic (rate limiting, pagination, etc.)</li>
   * </ul>
   *
   * @throws IOException If download or file I/O fails
   * @throws InterruptedException If download is interrupted
   */
  public abstract void downloadReferenceData() throws IOException, InterruptedException;

  /**
   * Downloads all data for this source for the specified year range.
   *
   * <p>This is the main entry point for downloading time-series data. Implementations
   * should download all configured tables/series/indicators for the given time period.
   *
   * <p>Configuration (which tables to download, which series, etc.) should be passed to
   * the downloader via constructor parameters. This method focuses solely on the time range.
   *
   * <p>Implementations should:
   * <ul>
   *   <li>Check cache manifest before downloading (skip if already cached)</li>
   *   <li>Handle API-specific logic (rate limiting, pagination, authentication)</li>
   *   <li>Mark successfully downloaded data in cache manifest</li>
   *   <li>Log progress (downloaded/skipped counts)</li>
   * </ul>
   *
   * @param startYear First year to download (inclusive)
   * @param endYear Last year to download (inclusive)
   * @throws IOException If download or file I/O fails
   * @throws InterruptedException If download is interrupted
   */
  public abstract void downloadAll(int startYear, int endYear)
      throws IOException, InterruptedException;

  /**
   * Converts all downloaded data to Parquet format for the specified year range.
   *
   * <p>This method should convert all raw data (JSON, CSV, XML, etc.) that was downloaded
   * via {@link #downloadAll(int, int)} into Parquet format.
   *
   * <p>Implementations should:
   * <ul>
   *   <li>Check if conversion already done (skip if parquet files exist and are up-to-date)</li>
   *   <li>Apply any transformations, enrichments, or schema mappings</li>
   *   <li>Mark successfully converted data in cache manifest</li>
   *   <li>Log progress (converted/skipped counts)</li>
   * </ul>
   *
   * @param startYear First year to convert (inclusive)
   * @param endYear Last year to convert (inclusive)
   * @throws IOException If conversion or file I/O fails
   */
  public abstract void convertAll(int startYear, int endYear) throws IOException;

  /**
   * Returns the cache manifest for this downloader.
   *
   * @return Cache manifest instance
   */
  protected AbstractCacheManifest getCacheManifest() {
    return cacheManifest;
  }

  /**
   * Gets the rate limit configuration, loading and caching it on first access.
   * Returns null if no table name specified or no rateLimit config exists.
   */
  private Map<String, Object> getRateLimitConfig() {
    if (rateLimitConfig == null) {
      String tableName = getTableName();
      if (tableName != null) {
        try {
          Map<String, Object> metadata = loadTableMetadata(tableName);
          Object downloadObj = metadata.get("download");
          if (downloadObj instanceof JsonNode) {
            JsonNode download = (JsonNode) downloadObj;
            if (download.has("rateLimit")) {
              JsonNode rateLimit = download.get("rateLimit");
              Map<String, Object> config = new java.util.HashMap<>();
              if (rateLimit.has("minIntervalMs")) {
                config.put("minIntervalMs", rateLimit.get("minIntervalMs").asLong());
              }
              if (rateLimit.has("maxRetries")) {
                config.put("maxRetries", rateLimit.get("maxRetries").asInt());
              }
              if (rateLimit.has("retryDelayMs")) {
                config.put("retryDelayMs", rateLimit.get("retryDelayMs").asLong());
              }
              rateLimitConfig = config;
            }
          }
        } catch (Exception e) {
          LOGGER.debug("Could not load rate limit config for {}: {}", tableName, e.getMessage());
        }
      }
    }
    return rateLimitConfig;
  }

  /**
   * Lazily initializes the embedding provider from schema configuration.
   * Returns null if embeddings are disabled in schema.
   */
  private TextEmbeddingProvider getEmbeddingProvider() throws EmbeddingException {
    if (embeddingProvider == null) {
      // Load schema root config from resources
      try (InputStream schemaStream = getClass().getResourceAsStream(schemaResourceName)) {
        if (schemaStream == null) {
          LOGGER.warn("Schema resource not found: {}", schemaResourceName);
          return null;
        }

        JsonNode root = MAPPER.readTree(schemaStream);

        // Read embedding config from schema root
        if (!root.has("embeddingCache")) {
          return null; // Embeddings disabled
        }

        JsonNode embeddingCacheNode = root.get("embeddingCache");
        if (!embeddingCacheNode.get("enabled").asBoolean(false)) {
          return null; // Embeddings disabled
        }

        // Build provider config
        String provider = embeddingCacheNode.get("provider").asText("onnx");
        String cachePath = embeddingCacheNode.get("path").asText();

        // Resolve {cacheDir} placeholder
        cachePath = cachePath.replace("{cacheDir}", cacheDirectory);

        Map<String, Object> config = new HashMap<>();
        config.put("cachePath", cachePath);
        config.put("storageProvider", this.storageProvider);
        config.put("dimensions", embeddingCacheNode.get("dimension").asInt(384));
        config.put("model", embeddingCacheNode.get("model").asText());

        embeddingProvider = EmbeddingProviderFactory.createProvider(provider, config);
        LOGGER.info("Initialized embedding provider: {}", embeddingProvider.getProviderName());

      } catch (IOException e) {
        throw new EmbeddingException("Failed to load schema config: " + e.getMessage(), e);
      }
    }

    return embeddingProvider;
  }

  /**
   * Minimum interval between HTTP requests in milliseconds.
   * Reads from schema's download.rateLimit.minIntervalMs if available,
   * otherwise returns default of 1000ms (1 request per second).
   */
  protected long getMinRequestIntervalMs() {
    Map<String, Object> config = getRateLimitConfig();
    if (config != null && config.containsKey("minIntervalMs")) {
      return (Long) config.get("minIntervalMs");
    }
    return 1000; // Default: 1 second between requests
  }

  /**
   * Max retry attempts for transient failures.
   * Reads from schema's download.rateLimit.maxRetries if available,
   * otherwise returns default of 3 retries.
   */
  protected int getMaxRetries() {
    Map<String, Object> config = getRateLimitConfig();
    if (config != null && config.containsKey("maxRetries")) {
      return (Integer) config.get("maxRetries");
    }
    return 3; // Default: 3 retries
  }

  /**
   * Initial backoff delay in milliseconds.
   * Reads from schema's download.rateLimit.retryDelayMs if available,
   * otherwise returns default of 1000ms (1 second).
   */
  protected long getRetryDelayMs() {
    Map<String, Object> config = getRateLimitConfig();
    if (config != null && config.containsKey("retryDelayMs")) {
      return (Long) config.get("retryDelayMs");
    }
    return 1000; // Default: 1 second retry delay
  }

  /** Optional: override to customize default User-Agent. */
  protected String getDefaultUserAgent() { return "Calcite-GovData/1.0"; }

  /** Enforce a simple per-instance rate limit. */
  protected final void enforceRateLimit() throws InterruptedException {
    long minInterval = getMinRequestIntervalMs();
    if (minInterval <= 0) {
      return; // No rate limit
    }
    synchronized (this) {
      long now = System.currentTimeMillis();
      long elapsed = now - lastRequestTime;
      if (elapsed < minInterval) {
        long waitTime = minInterval - elapsed;
        LOGGER.trace("Rate limiting: waiting {} ms", waitTime);
        Thread.sleep(waitTime);
      }
      lastRequestTime = System.currentTimeMillis();
    }
  }

  /** Execute an HTTP request with retry/backoff and rate limiting. */
  protected final HttpResponse<String> executeWithRetry(HttpRequest request)
      throws IOException, InterruptedException {
    int maxRetries = Math.max(1, getMaxRetries());
    long retryDelay = Math.max(0, getRetryDelayMs());

    for (int attempt = 0; attempt < maxRetries; attempt++) {
      try {
        enforceRateLimit();
        HttpResponse<String> response = httpClient.send(request, HttpResponse.BodyHandlers.ofString());
        if (response.statusCode() == 429 || response.statusCode() >= 500) {
          if (attempt < maxRetries - 1) {
            long delay = retryDelay * (long) Math.pow(2, attempt);
            LOGGER.warn("Request failed with status {} - retrying in {} ms (attempt {}/{})",
                response.statusCode(), delay, attempt + 1, maxRetries);
            Thread.sleep(delay);
            continue;
          }
        }
        return response; // success or non-retryable
      } catch (IOException e) {
        if (attempt < maxRetries - 1) {
          long delay = retryDelay * (long) Math.pow(2, attempt);
          LOGGER.warn("Request failed: {} - retrying in {} ms (attempt {}/{})",
              e.getMessage(), delay, attempt + 1, maxRetries);
          Thread.sleep(delay);
        } else {
          throw e;
        }
      }
    }
    throw new IOException("Failed after " + maxRetries + " attempts");
  }

  /** Convenience: download a URL to bytes with default headers and retry. */
  protected byte[] downloadFile(String url) throws IOException {
    try {
      HttpRequest request = HttpRequest.newBuilder()
          .uri(URI.create(url))
          .timeout(Duration.ofSeconds(60))
          .header("User-Agent", getDefaultUserAgent())
          .header("Accept", "*/*")
          .GET()
          .build();
      HttpResponse<byte[]> response = httpClient.send(request, HttpResponse.BodyHandlers.ofByteArray());
      int code = response.statusCode();
      if (code >= 200 && code < 300) {
        return response.body();
      }
      throw new IOException("HTTP " + code + " for " + url);
    } catch (InterruptedException e) {
      Thread.currentThread().interrupt();
      throw new IOException("Interrupted while downloading: " + url, e);
    }
  }

  // ===== Diagnostics helpers (optional use) =====

  /** Log file size if available using the given provider. */
  protected void logFileSize(StorageProvider provider, String fullPath, String label) {
    try {
      long size = provider.getMetadata(fullPath).getSize();
      LOGGER.debug("[DEBUG] {} exists, size={} bytes: {}", label, size, fullPath);
    } catch (Exception e) {
      LOGGER.debug("[DEBUG] Unable to read metadata for {}: {}", fullPath, e.getMessage());
    }
  }

  /** Preview the head of a file for debugging (non-destructive). */
  protected void previewHead(StorageProvider provider, String fullPath, int bytes, String label) {
    try (InputStream in = provider.openInputStream(fullPath);
         BufferedInputStream bin = new BufferedInputStream(in)) {
      bin.mark(bytes + 1);
      byte[] head = bin.readNBytes(bytes);
      LOGGER.debug("[DEBUG] Head of {} ({} bytes):\n{}", label, head.length, new String(head, StandardCharsets.UTF_8));
      bin.reset();
    } catch (Exception e) {
      LOGGER.debug("[DEBUG] Unable to preview head for {}: {}", fullPath, e.getMessage());
    }
  }

  /** Log basic JSON shape information for quick diagnostics. */
  protected void logJsonShape(JsonNode root, String label) {
    try {
      LOGGER.debug("[DEBUG] {} JSON root type: {}", label, root.getNodeType());
      if (root.isObject()) {
        List<String> keys = new ArrayList<>();
        root.fieldNames().forEachRemaining(keys::add);
        LOGGER.debug("[DEBUG] {} JSON object keys: {}", label, keys);
      } else if (root.isArray()) {
        LOGGER.debug("[DEBUG] {} JSON array size: {}", label, root.size());
        if (root.size() > 0) {
          List<String> keys = new ArrayList<>();
          root.get(0).fieldNames().forEachRemaining(keys::add);
          LOGGER.debug("[DEBUG] {} first element keys: {}", label, keys);
        }
      }
    } catch (Exception ignore) {
      // best-effort logging only
    }
  }

  // ===== Metadata-Driven Path Resolution =====

  protected Map<String, Object> loadTableMetadata() {
    return loadTableMetadata(getTableName());
  }

  /**
   * Loads full table metadata from the schema resource file (e.g., econ-schema.json).
   * Returns a Map containing all table properties including pattern, columns, and partitions.
   *
   * @param tableName The name of the table (must match "name" in schema JSON)
   * @return Map with keys: "name", "pattern", "columns", "partitions", "comment"
   * @throws IllegalArgumentException if table not found or schema file cannot be loaded
   */
  protected Map<String, Object> loadTableMetadata(String tableName) {
    try {
      // Load schema from resources (derived from schema name in constructor)
      String schemaResource = schemaResourceName;
      InputStream schemaStream = getClass().getResourceAsStream(schemaResource);
      if (schemaStream == null) {
        throw new IllegalArgumentException(
            schemaResource + " not found in resources");
      }

      // Parse JSON
      JsonNode root = MAPPER.readTree(schemaStream);

      // Find the table in the "partitionedTables" array
      if (!root.has("partitionedTables") || !root.get("partitionedTables").isArray()) {
        throw new IllegalArgumentException(
            "Invalid " + schemaResource + ": missing 'partitionedTables' array");
      }

      for (JsonNode tableNode : root.get("partitionedTables")) {
        String name = tableNode.has("name") ? tableNode.get("name").asText() : null;
        if (tableName.equals(name)) {
          // Found the table - return full metadata as Map
          Map<String, Object> metadata = new java.util.HashMap<>();
          metadata.put("name", name);

          if (tableNode.has("pattern")) {
            metadata.put("pattern", tableNode.get("pattern").asText());
          }

          if (tableNode.has("comment")) {
            metadata.put("comment", tableNode.get("comment").asText());
          }

          if (tableNode.has("partitions")) {
            metadata.put("partitions", tableNode.get("partitions"));
          }

          if (tableNode.has("columns")) {
            metadata.put("columns", tableNode.get("columns"));
          }

          if (tableNode.has("download")) {
            metadata.put("download", tableNode.get("download"));
          }

          return metadata;
        }
      }

      // Table not found
      throw new IllegalArgumentException(
          "Table '" + tableName + "' not found in " + schemaResource);

    } catch (IOException e) {
      throw new IllegalArgumentException(
          "Failed to load metadata for table '" + tableName + "': " + e.getMessage(), e);
    }
  }

  /**
   * Extracts an API parameter list from table metadata.
   *
   * <p>Looks for a JSON array in the download configuration at the specified key.
   *
   * @param tableName Name of the table in schema
   * @param listKey Key of the list in download config (e.g., "lineCodesList", "nipaTablesList")
   * @return List of string values, or empty list if not found
   */
  protected List<String> extractApiList(String tableName, String listKey) {
    try {
      Map<String, Object> metadata = loadTableMetadata(tableName);
      Object downloadObj = metadata.get("download");

      if (downloadObj instanceof JsonNode) {
        JsonNode download = (JsonNode) downloadObj;
        if (download.has(listKey)) {
          JsonNode listNode = download.get(listKey);
          if (listNode != null && listNode.isArray()) {
            List<String> result = new ArrayList<>();
            for (JsonNode item : listNode) {
              result.add(item.asText());
            }
            LOGGER.debug("Extracted {} items from {} for table {}", result.size(), listKey,
                tableName);
            return result;
          }
        }
      }

      LOGGER.warn("API list '{}' not found for table '{}', returning empty list", listKey,
          tableName);
      return Collections.emptyList();
    } catch (Exception e) {
      LOGGER.error("Error extracting API list '{}' for table '{}': {}", listKey, tableName,
          e.getMessage());
      return Collections.emptyList();
    }
  }

  /**
   * Extracts an API parameter set (object) from table metadata.
   *
   * <p>Looks for a JSON object in the download configuration at the specified key
   * and returns it as a Map with string keys and object values.
   *
   * @param tableName Name of the table in schema
   * @param objectKey Key of the object in download config (e.g., "tableNamesSet", "geoFipsSet")
   * @return Map of key-value pairs, or empty map if not found
   */
  protected Map<String, Object> extractApiSet(String tableName, String objectKey) {
    try {
      Map<String, Object> metadata = loadTableMetadata(tableName);
      Object downloadObj = metadata.get("download");

      if (downloadObj instanceof JsonNode) {
        JsonNode download = (JsonNode) downloadObj;
        if (download.has(objectKey)) {
          JsonNode objectNode = download.get(objectKey);
          if (objectNode != null && objectNode.isObject()) {
            Map<String, Object> result = new LinkedHashMap<>();
            objectNode.fields().forEachRemaining(entry -> {
              result.put(entry.getKey(), entry.getValue());
            });
            LOGGER.debug("Extracted {} entries from {} for table {}", result.size(), objectKey,
                tableName);
            return result;
          }
        }
      }

      LOGGER.warn("API set '{}' not found for table '{}', returning empty map", objectKey,
          tableName);
      return Collections.emptyMap();
    } catch (Exception e) {
      LOGGER.error("Error extracting API set '{}' for table '{}': {}", objectKey, tableName,
          e.getMessage());
      return Collections.emptyMap();
    }
  }

  /**
   * Derives JSON cache file path from a schema pattern by replacing wildcards with actual values.
   *
   * <p>Example:
   * <pre>
   *   pattern = "type=fred_indicators/year=&#42;/fred_indicators.parquet"
   *   variables = {year: "2020"}
   *   returns "type=fred_indicators/year=2020/fred_indicators.json"
   * </pre>
   *
   * @param pattern The pattern from schema JSON (e.g., "type=fred/year=&#42;/fred.parquet")
   * @param variables Map of partition key to value (e.g., {year: "2020", frequency: "monthly"})
   * @return Relative path to JSON cache file with wildcards replaced and .parquet → .json
   * @throws IllegalArgumentException if required variables are missing or pattern is invalid
   */
  protected String resolveJsonPath(String pattern, Map<String, String> variables) {
    if (pattern == null || pattern.isEmpty()) {
      throw new IllegalArgumentException("Pattern cannot be null or empty");
    }

    // Replace wildcards with actual values
    String resolvedPath = substitutePatternVariables(pattern, variables);

    // Change extension from .parquet to .json
    if (resolvedPath.endsWith(".parquet")) {
      resolvedPath = resolvedPath.substring(0, resolvedPath.length() - 8) + ".json";
    } else {
      // Pattern doesn't end with .parquet - append .json anyway
      LOGGER.warn("Pattern does not end with .parquet: {}", pattern);
      if (!resolvedPath.endsWith(".json")) {
        resolvedPath = resolvedPath + ".json";
      }
    }

    return resolvedPath;
  }

  /**
   * Derives Parquet output file path from a schema pattern by replacing wildcards with actual values.
   *
   * <p>Example:
   * <pre>
   *   pattern = "type=fred_indicators/year=&#42;/fred_indicators.parquet"
   *   variables = {year: "2020"}
   *   returns "type=fred_indicators/year=2020/fred_indicators.parquet"
   * </pre>
   *
   * @param pattern The pattern from schema JSON (e.g., "type=fred/year=&#42;/fred.parquet")
   * @param variables Map of partition key to value (e.g., {year: "2020", frequency: "monthly"})
   * @return Relative path to Parquet file with wildcards replaced
   * @throws IllegalArgumentException if required variables are missing or pattern is invalid
   */
  protected String resolveParquetPath(String pattern, Map<String, String> variables) {
    if (pattern == null || pattern.isEmpty()) {
      throw new IllegalArgumentException("Pattern cannot be null or empty");
    }

    // Replace wildcards with actual values
    return substitutePatternVariables(pattern, variables);
  }

  /**
   * Replaces partition wildcards (key=&#42;) in a pattern with actual values from variable map.
   *
   * <p>Parses patterns like "type=fred/year=&#42;/frequency=&#42;/fred.parquet" and replaces
   * each "key=&#42;" with "key=value" where value comes from the variables map.
   *
   * @param pattern Pattern with wildcards (e.g., "type=fred/year=&#42;/fred.parquet")
   * @param variables Map of partition key to value
   * @return Pattern with wildcards replaced
   * @throws IllegalArgumentException if a required variable is missing from the map
   */
  private String substitutePatternVariables(String pattern, Map<String, String> variables) {
    if (variables == null) {
      variables = new java.util.HashMap<>();
    }

    String result = pattern;

    // Find all partition patterns like "key=*" and replace with "key=value"
    // Use regex to find all occurrences of <word>=*
    java.util.regex.Pattern wildcardPattern = java.util.regex.Pattern.compile("(\\w+)=\\*");
    java.util.regex.Matcher matcher = wildcardPattern.matcher(pattern);

    List<String> missingVariables = new ArrayList<>();

    // Find all wildcards first to report all missing variables at once
    List<String> wildcards = new ArrayList<>();
    while (matcher.find()) {
      String key = matcher.group(1);
      wildcards.add(key);
      if (!variables.containsKey(key)) {
        missingVariables.add(key);
      }
    }

    if (!missingVariables.isEmpty()) {
      throw new IllegalArgumentException(
          "Missing required variables for pattern '" + pattern + "': " + missingVariables);
    }

    // Now perform substitutions
    for (String key : wildcards) {
      String value = variables.get(key);
      // Replace "key=*" with "key=value"
      result = result.replaceAll(key + "=\\*", key + "=" + value);
    }

    return result;
  }

  // ===== Schema-Driven Download Infrastructure =====

  /**
   * Evaluates expressions like "startOfYear({year})" using variable substitution.
   *
   * <p>Supported functions:
   * <ul>
   *   <li>startOfYear({year}) → "YYYY-01-01"</li>
   *   <li>endOfYear({year}) → "YYYY-12-31"</li>
   *   <li>startOfMonth({year},{month}) → "YYYY-MM-01"</li>
   *   <li>endOfMonth({year},{month}) → "YYYY-MM-DD" (last day of month)</li>
   *   <li>concat({a}, "-", {b}) → string concatenation</li>
   * </ul>
   *
   * @param expression Expression string
   * @param variables Variables for substitution
   * @return Evaluated result
   */
  protected String evaluateExpression(String expression, Map<String, String> variables) {
    if (expression == null || expression.isEmpty()) {
      return expression;
    }

    // First substitute variables
    String evaluated = expression;
    for (Map.Entry<String, String> entry : variables.entrySet()) {
      evaluated = evaluated.replace("{" + entry.getKey() + "}", entry.getValue());
    }

    // Then evaluate functions
    if (evaluated.startsWith("startOfYear(") && evaluated.endsWith(")")) {
      String year = extractFunctionArg(evaluated, "startOfYear");
      return year + "-01-01";
    } else if (evaluated.startsWith("endOfYear(") && evaluated.endsWith(")")) {
      String year = extractFunctionArg(evaluated, "endOfYear");
      return year + "-12-31";
    } else if (evaluated.startsWith("startOfMonth(") && evaluated.endsWith(")")) {
      String[] args = extractFunctionArgs(evaluated, "startOfMonth");
      if (args.length >= 2) {
        return String.format("%s-%02d-01", args[0], Integer.parseInt(args[1]));
      }
    } else if (evaluated.startsWith("endOfMonth(") && evaluated.endsWith(")")) {
      String[] args = extractFunctionArgs(evaluated, "endOfMonth");
      if (args.length >= 2) {
        int year = Integer.parseInt(args[0]);
        int month = Integer.parseInt(args[1]);
        int lastDay = getLastDayOfMonth(year, month);
        return String.format("%s-%02d-%02d", args[0], month, lastDay);
      }
    } else if (evaluated.startsWith("concat(") && evaluated.endsWith(")")) {
      // Simple string concatenation - just remove concat() wrapper
      return extractFunctionArg(evaluated, "concat");
    }

    return evaluated;
  }

  /**
   * Extracts single argument from function call like "funcName(arg)".
   */
  private String extractFunctionArg(String funcCall, String funcName) {
    int start = funcName.length() + 1; // skip "funcName("
    int end = funcCall.length() - 1;   // skip closing ")"
    return funcCall.substring(start, end).trim();
  }

  /**
   * Extracts multiple arguments from function call like "funcName(arg1,arg2)".
   */
  private String[] extractFunctionArgs(String funcCall, String funcName) {
    String argsStr = extractFunctionArg(funcCall, funcName);
    String[] args = argsStr.split(",");
    for (int i = 0; i < args.length; i++) {
      args[i] = args[i].trim();
    }
    return args;
  }

  /**
   * Returns the last day of the given month (handles leap years).
   */
  private int getLastDayOfMonth(int year, int month) {
    switch (month) {
      case 1: case 3: case 5: case 7: case 8: case 10: case 12:
        return 31;
      case 4: case 6: case 9: case 11:
        return 30;
      case 2:
        // Leap year calculation
        boolean isLeap = (year % 4 == 0 && year % 100 != 0) || (year % 400 == 0);
        return isLeap ? 29 : 28;
      default:
        throw new IllegalArgumentException("Invalid month: " + month);
    }
  }

  /**
   * Builds complete download URL from download configuration with variable substitution.
   *
   * <p>Handles all parameter types:
   * <ul>
   *   <li>constant - uses "value" field directly</li>
   *   <li>expression - evaluates using evaluateExpression()</li>
   *   <li>auth - reads from authentication config environment variable</li>
   *   <li>iteration - uses iterationValue parameter</li>
   *   <li>pagination - uses paginationOffset parameter</li>
   * </ul>
   *
   * @param downloadConfig Download section from table metadata (must contain baseUrl and queryParams)
   * @param variables Variables for expression evaluation (e.g., {year: "2020"})
   * @param iterationValue Current iteration value (e.g., series_id like "DFF"), or null if not iterating
   * @param paginationOffset Current pagination offset, or 0 if not paginating
   * @return Complete URL with all query parameters properly encoded
   * @throws IllegalArgumentException if required config elements are missing or invalid
   */
  @SuppressWarnings("unchecked")
  protected String buildDownloadUrl(Map<String, Object> downloadConfig,
      Map<String, String> variables,
      String iterationValue,
      int paginationOffset) {
    // Validate required fields
    if (downloadConfig == null) {
      throw new IllegalArgumentException("downloadConfig cannot be null");
    }
    if (!downloadConfig.containsKey("baseUrl")) {
      throw new IllegalArgumentException("downloadConfig must contain 'baseUrl'");
    }
    if (!downloadConfig.containsKey("queryParams")) {
      throw new IllegalArgumentException("downloadConfig must contain 'queryParams'");
    }

    String baseUrl = downloadConfig.get("baseUrl").toString();
    Map<String, Object> queryParams = (Map<String, Object>) downloadConfig.get("queryParams");

    // Build query string
    StringBuilder urlBuilder = new StringBuilder(baseUrl);
    boolean firstParam = true;

    for (Map.Entry<String, Object> paramEntry : queryParams.entrySet()) {
      String paramName = paramEntry.getKey();
      Map<String, Object> paramConfig = (Map<String, Object>) paramEntry.getValue();

      String type = paramConfig.get("type").toString();
      String paramValue = null;

      switch (type) {
        case "constant":
          // Use value directly from config
          paramValue = paramConfig.get("value").toString();
          break;

        case "expression":
          // Evaluate expression with variable substitution
          String expression = paramConfig.get("value").toString();
          paramValue = evaluateExpression(expression, variables);
          break;

        case "auth":
          // Read authentication value from environment variable
          paramValue = resolveAuthValue(downloadConfig);
          break;

        case "iteration":
          // Use the iteration value provided by caller
          if (iterationValue == null) {
            throw new IllegalArgumentException(
                "Parameter '" + paramName + "' requires iteration value but none provided");
          }
          paramValue = iterationValue;
          break;

        case "pagination":
          // Use the pagination offset provided by caller
          paramValue = String.valueOf(paginationOffset);
          break;

        default:
          throw new IllegalArgumentException("Unknown parameter type: " + type);
      }

      // Add to URL if we have a value
      if (paramValue != null && !paramValue.isEmpty()) {
        if (firstParam) {
          urlBuilder.append("?");
          firstParam = false;
        } else {
          urlBuilder.append("&");
        }
        urlBuilder.append(urlEncode(paramName)).append("=").append(urlEncode(paramValue));
      }
    }

    return urlBuilder.toString();
  }

  /**
   * Resolves authentication value from download config by reading environment variable.
   *
   * @param downloadConfig Download configuration containing authentication section
   * @return Authentication value from environment variable
   * @throws IllegalArgumentException if authentication config is invalid or env var not set
   */
  @SuppressWarnings("unchecked")
  private String resolveAuthValue(Map<String, Object> downloadConfig) {
    if (!downloadConfig.containsKey("authentication")) {
      throw new IllegalArgumentException(
          "Download config has 'auth' parameter but no 'authentication' section");
    }

    Map<String, Object> authConfig = (Map<String, Object>) downloadConfig.get("authentication");

    if (!authConfig.containsKey("envVar")) {
      throw new IllegalArgumentException(
          "Authentication config must contain 'envVar' field");
    }

    String envVar = authConfig.get("envVar").toString();
    String authValue = System.getenv(envVar);

    // Fall back to system property if environment variable not set
    // This allows API keys to be passed via model.json operand and set as system properties
    if (authValue == null || authValue.isEmpty()) {
      authValue = System.getProperty(envVar);
    }

    if (authValue == null || authValue.isEmpty()) {
      throw new IllegalArgumentException(
          "Environment variable or system property '" + envVar + "' required for authentication but not set");
    }

    return authValue;
  }

  /**
   * Builds JSON request body for POST requests using requestBody configuration.
   *
   * @param downloadConfig Download configuration containing requestBody section
   * @param variables Variables for expression evaluation
   * @param iterationValue Current iteration value (e.g., series_id), or null if not iterating
   * @return JSON string for POST request body
   * @throws IllegalArgumentException if requestBody config is invalid
   */
  @SuppressWarnings("unchecked")
  protected String buildRequestBody(Map<String, Object> downloadConfig,
      Map<String, String> variables,
      String iterationValue) {
    if (!downloadConfig.containsKey("requestBody")) {
      throw new IllegalArgumentException("downloadConfig must contain 'requestBody' for POST requests");
    }

    Map<String, Object> requestBodyConfig = (Map<String, Object>) downloadConfig.get("requestBody");
    Map<String, Object> bodyData = new java.util.LinkedHashMap<>();

    for (Map.Entry<String, Object> fieldEntry : requestBodyConfig.entrySet()) {
      String fieldName = fieldEntry.getKey();
      Object fieldValue = null;

      // Handle both simple string values and structured config objects
      if (fieldEntry.getValue() instanceof Map) {
        Map<String, Object> fieldConfig = (Map<String, Object>) fieldEntry.getValue();
        String type = fieldConfig.get("type").toString();

        switch (type) {
          case "constant":
            fieldValue = fieldConfig.get("value");
            break;

          case "expression":
            String expression = fieldConfig.get("value").toString();
            fieldValue = evaluateExpression(expression, variables);
            break;

          case "auth":
            fieldValue = resolveAuthValue(downloadConfig);
            break;

          case "iteration":
            if (iterationValue == null) {
              // Check if there's a source field for series list iteration
              if (fieldConfig.containsKey("source")) {
                // This means we should include the full seriesList from config
                String source = fieldConfig.get("source").toString();
                if ("seriesList".equals(source) && downloadConfig.containsKey("seriesList")) {
                  fieldValue = downloadConfig.get("seriesList");
                }
              } else {
                throw new IllegalArgumentException(
                    "Field '" + fieldName + "' requires iteration value but none provided");
              }
            } else {
              fieldValue = iterationValue;
            }
            break;

          default:
            throw new IllegalArgumentException("Unknown field type: " + type);
        }
      } else {
        // Simple string value - treat as expression
        String expression = fieldEntry.getValue().toString();
        fieldValue = evaluateExpression(expression, variables);
      }

      // Add to body data if we have a value
      if (fieldValue != null) {
        bodyData.put(fieldName, fieldValue);
      }
    }

    // Convert to JSON string
    try {
      return MAPPER.writeValueAsString(bodyData);
    } catch (IOException e) {
      throw new RuntimeException("Failed to serialize request body to JSON", e);
    }
  }

  /**
   * URL-encodes a string for use in query parameters.
   * Simple implementation for common characters (avoids heavy dependency).
   */
  private String urlEncode(String value) {
    try {
      return java.net.URLEncoder.encode(value, "UTF-8");
    } catch (java.io.UnsupportedEncodingException e) {
      // UTF-8 is always supported
      throw new RuntimeException(e);
    }
  }

  /**
   * Executes schema-driven download for a table using metadata from schema JSON.
   *
   * <p>This method orchestrates the entire download process:
   * <ol>
   *   <li>Load table metadata and download config</li>
   *   <li>Iterate over series list if download uses iteration</li>
   *   <li>For each iteration (or single request if no iteration):
   *     <ul>
   *       <li>Start with pagination offset 0</li>
   *       <li>Build URL using buildDownloadUrl()</li>
   *       <li>Execute HTTP request with retry logic</li>
   *       <li>Parse response and extract data</li>
   *       <li>Handle pagination if enabled</li>
   *       <li>Aggregate all data</li>
   *     </ul>
   *   </li>
   *   <li>Write aggregated data to JSON cache file</li>
   *   <li>Return path to cached JSON file</li>
   * </ol>
   *
   * @param tableName Name of table (must exist in schema)
   * @param variables Variables for substitution (e.g., {year: "2020"})
   * @return Relative path to cached JSON file
   * @throws IOException if download or file operations fail
   * @throws InterruptedException if download is interrupted
   */
  @SuppressWarnings("unchecked")
  protected String executeDownload(String tableName, Map<String, String> variables)
      throws IOException, InterruptedException {
    // Load metadata including download config
    Map<String, Object> metadata = loadTableMetadata(tableName);

    if (!metadata.containsKey("download")) {
      throw new IllegalArgumentException(
          "Table '" + tableName + "' does not have download configuration in schema");
    }

    // Convert JsonNode to Map<String, Object> for download config
    Object downloadObj = metadata.get("download");
    Map<String, Object> downloadConfig;
    if (downloadObj instanceof JsonNode) {
      downloadConfig = MAPPER.convertValue((JsonNode) downloadObj, Map.class);
    } else {
      downloadConfig = (Map<String, Object>) downloadObj;
    }

    // Check if download is enabled
    Object enabledObj = downloadConfig.get("enabled");
    if (enabledObj != null && !Boolean.parseBoolean(enabledObj.toString())) {
      throw new IllegalArgumentException(
          "Download is not enabled for table '" + tableName + "'");
    }

    // Check if we need to iterate over a series list
    List<String> seriesList = null;
    if (downloadConfig.containsKey("seriesList")) {
      Object seriesListObj = downloadConfig.get("seriesList");
      if (seriesListObj instanceof List) {
        seriesList = (List<String>) seriesListObj;
      }
    }

    // Determine if pagination is enabled
    boolean paginationEnabled = false;
    int maxPerRequest = 100000;
    if (downloadConfig.containsKey("pagination")) {
      Object paginationObj = downloadConfig.get("pagination");
      Map<String, Object> paginationConfig;
      if (paginationObj instanceof JsonNode) {
        paginationConfig = MAPPER.convertValue((JsonNode) paginationObj, Map.class);
      } else {
        paginationConfig = (Map<String, Object>) paginationObj;
      }
      Object enabledPagination = paginationConfig.get("enabled");
      paginationEnabled = enabledPagination != null && Boolean.parseBoolean(enabledPagination.toString());
      if (paginationConfig.containsKey("maxPerRequest")) {
        maxPerRequest = Integer.parseInt(paginationConfig.get("maxPerRequest").toString());
      }
    }

    // Aggregate all downloaded data
    List<JsonNode> allData = new ArrayList<>();

    // Execute download (with or without iteration)
    if (seriesList != null && !seriesList.isEmpty()) {
      // Iterate over series list
      LOGGER.info("Downloading {} with {} series", tableName, seriesList.size());
      for (String series : seriesList) {
        LOGGER.debug("Downloading series: {}", series);
        List<JsonNode> seriesData =
            downloadWithPagination(downloadConfig, variables, series, paginationEnabled, maxPerRequest);
        allData.addAll(seriesData);
      }
    } else {
      // Single download (no iteration)
      LOGGER.info("Downloading {} without iteration", tableName);
      List<JsonNode> data =
          downloadWithPagination(downloadConfig, variables, null, paginationEnabled, maxPerRequest);
      allData.addAll(data);
    }

    LOGGER.info("Downloaded {} total records for {}", allData.size(), tableName);

    // Write aggregated data to JSON cache file
    String pattern = (String) metadata.get("pattern");
    String jsonPath = resolveJsonPath(pattern, variables);
    String fullJsonPath = cacheStorageProvider.resolvePath(cacheDirectory, jsonPath);

    // Ensure parent directory exists
    ensureParentDirectory(fullJsonPath);

    // Write as JSON array - use ByteArrayOutputStream then writeFile
    java.io.ByteArrayOutputStream baos = new java.io.ByteArrayOutputStream();
    MAPPER.writeValue(baos, allData);
    cacheStorageProvider.writeFile(fullJsonPath, baos.toByteArray());

    LOGGER.info("Wrote {} records to {}", allData.size(), jsonPath);
    return jsonPath;
  }

  /**
   * Downloads data with pagination support for a single iteration.
   *
   * @param downloadConfig Download configuration from schema
   * @param variables Variables for expression evaluation
   * @param iterationValue Current iteration value (e.g., series_id), or null if not iterating
   * @param paginationEnabled Whether pagination is enabled
   * @param maxPerRequest Maximum records per request
   * @return List of data nodes from all paginated requests
   * @throws IOException if download fails
   * @throws InterruptedException if download is interrupted
   */
  @SuppressWarnings("unchecked")
  private List<JsonNode> downloadWithPagination(
      Map<String, Object> downloadConfig,
      Map<String, String> variables,
      String iterationValue,
      boolean paginationEnabled,
      int maxPerRequest) throws IOException, InterruptedException {
    List<JsonNode> allData = new ArrayList<>();
    int offset = 0;
    boolean hasMore = true;

    while (hasMore) {
      // Check if we need POST method
      String method = downloadConfig.containsKey("method")
          ? downloadConfig.get("method").toString()
          : "GET";

      String url;
      HttpRequest.Builder requestBuilder;

      if ("POST".equalsIgnoreCase(method)) {
        // For POST requests, use baseUrl only (no query params)
        url = downloadConfig.get("baseUrl").toString();
        LOGGER.debug("POST to: {}", url);

        // Build JSON request body
        String requestBody = buildRequestBody(downloadConfig, variables, iterationValue);
        LOGGER.debug("POST body: {}", requestBody);

        // Build POST request with JSON body
        requestBuilder = HttpRequest.newBuilder()
            .uri(URI.create(url))
            .timeout(Duration.ofSeconds(60))
            .header("User-Agent", getDefaultUserAgent())
            .header("Accept", "application/json")
            .header("Content-Type", "application/json")
            .POST(HttpRequest.BodyPublishers.ofString(requestBody));
      } else {
        // For GET requests, build URL with query params
        url = buildDownloadUrl(downloadConfig, variables, iterationValue, offset);
        LOGGER.debug("GET from: {}", url);

        requestBuilder = HttpRequest.newBuilder()
            .uri(URI.create(url))
            .timeout(Duration.ofSeconds(60))
            .header("User-Agent", getDefaultUserAgent())
            .header("Accept", "application/json")
            .GET();
      }

      HttpRequest request = requestBuilder.build();
      HttpResponse<String> response = executeWithRetry(request);

      if (response.statusCode() != 200) {
        throw new IOException("HTTP " + response.statusCode() + " from " + url
            + ": " + response.body());
      }

      // Parse response
      JsonNode rootNode = MAPPER.readTree(response.body());

      // Extract data from response using dataPath if specified
      JsonNode dataNode = rootNode;
      if (downloadConfig.containsKey("response")) {
        Object responseObj = downloadConfig.get("response");
        Map<String, Object> responseConfig;
        if (responseObj instanceof JsonNode) {
          responseConfig = MAPPER.convertValue((JsonNode) responseObj, Map.class);
        } else {
          responseConfig = (Map<String, Object>) responseObj;
        }
        if (responseConfig.containsKey("dataPath")) {
          String dataPath = responseConfig.get("dataPath").toString();
          // Navigate nested path (e.g., "BEAAPI.Results.ParamValue")
          dataNode = rootNode;
          for (String pathSegment : dataPath.split("\\.")) {
            dataNode = dataNode.path(pathSegment);
            if (dataNode.isMissingNode()) {
              LOGGER.warn("Data path segment '{}' not found in response", pathSegment);
              break;
            }
          }
        }
      }

      // Add data to results
      if (dataNode.isArray()) {
        int recordCount = 0;
        for (JsonNode item : dataNode) {
          allData.add(item);
          recordCount++;
        }
        LOGGER.debug("Received {} records (offset={})", recordCount, offset);

        // Check if we need to paginate
        if (paginationEnabled && recordCount >= maxPerRequest) {
          offset += maxPerRequest;
          hasMore = true;
        } else {
          hasMore = false;
        }
      } else {
        // Single object response
        allData.add(dataNode);
        hasMore = false;
      }

      // Safety check to prevent infinite loops
      if (offset > 1000000) {
        LOGGER.warn("Pagination limit reached (offset > 1M), stopping");
        hasMore = false;
      }
    }

    return allData;
  }

  /**
   * Ensures parent directory exists for the given file path.
   * Uses storage provider to create directories if needed.
   */
  private void ensureParentDirectory(String fullPath) throws IOException {
    // Extract parent directory from path
    int lastSlash = fullPath.lastIndexOf('/');
    if (lastSlash > 0) {
      String parentDir = fullPath.substring(0, lastSlash);
      // Most storage providers auto-create parent directories, but we'll be explicit
      try {
        if (!cacheStorageProvider.exists(parentDir)) {
          LOGGER.debug("Creating parent directory: {}", parentDir);
          // Note: Most StorageProvider implementations handle this automatically
          // but we document the intent here
        }
      } catch (Exception e) {
        // Best effort - storage provider may handle this automatically
        LOGGER.trace("Could not check parent directory existence: {}", e.getMessage());
      }
    }
  }

  // ===== Cache Management =====

  /**
   * Checks if data is cached in manifest and optionally updates manifest if file exists.
   * This is the first step in the download flow pattern.
   *
   * <p>Implementation follows a 2-step pattern:
   * <ol>
   *   <li>Check cache manifest first - trust it as source of truth</li>
   *   <li>Defensive check: if file exists but not in manifest, update manifest</li>
   * </ol>
   *
   * <p>Subclasses implement schema-specific caching logic including zero-byte file detection.
   *
   * @param dataType Type of data being checked
   * @param year Year of data
   * @param params Additional parameters for cache key
   * @return true if cached (skip download), false if needs download
   */
  protected boolean isCachedOrExists(String dataType, int year, Map<String, String> params) {

    // 1. Check cache manifest first - trust it as source of truth
    if (cacheManifest.isCached(dataType, year, params)) {
      LOGGER.info("⚡ Cached (manifest: fresh ETag/TTL), skipped download: {} (year={})", dataType, year);
      return true;
    }

    // 2. Defensive check: if file exists but not in manifest, update manifest
    Map<String, Object> metadata = loadTableMetadata(dataType);
    String filePath = storageProvider.resolvePath(cacheDirectory, resolveJsonPath(metadata.get("pattern").toString(), params));
    try {
      if (cacheStorageProvider.exists(filePath)) {
        long fileSize = cacheStorageProvider.getMetadata(filePath).getSize();
        if (fileSize > 0) {
          LOGGER.info("⚡ JSON exists, updating cache manifest: {} (year={})", dataType, year);
          cacheManifest.markCached(dataType, year, params, filePath, fileSize);
          cacheManifest.save(operatingDirectory);
          return true;
        } else {
          LOGGER.warn("Found zero-byte cache file for {} at {} — will re-download instead of using cache.", dataType, filePath);
        }
      }
    } catch (IOException e) {
      LOGGER.debug("Error checking cache file existence: {}", e.getMessage());
      // If we can't check, assume it doesn't exist
    }

    return false;
  }

  // ===== Metadata-Driven Parquet Conversion =====

  /**
   * Loads table column definitions from schema metadata.
   * Converts JsonNode columns to List&lt;TableColumn&gt; format for Parquet writing.
   *
   * @param tableName Name of table in schema
   * @return List of TableColumn definitions with type, nullability, and comments
   * @throws IllegalArgumentException if table not found or has no columns
   */
  protected java.util.List<org.apache.calcite.adapter.file.partition.PartitionedTableConfig.TableColumn>
      loadTableColumnsFromMetadata(String tableName) {
    Map<String, Object> metadata = loadTableMetadata(tableName);

    if (!metadata.containsKey("columns")) {
      throw new IllegalArgumentException(
          "Table '" + tableName + "' has no 'columns' in schema");
    }

    JsonNode columnsNode = (JsonNode) metadata.get("columns");
    if (!columnsNode.isArray()) {
      throw new IllegalArgumentException(
          "Table '" + tableName + "' columns is not an array");
    }

    List<org.apache.calcite.adapter.file.partition.PartitionedTableConfig.TableColumn> columns =
        new ArrayList<>();

    for (JsonNode colNode : columnsNode) {
      String colName = colNode.has("name") ? colNode.get("name").asText() : null;
      String colType = colNode.has("type") ? colNode.get("type").asText() : "string";
      boolean nullable = colNode.has("nullable") && colNode.get("nullable").asBoolean();
      String comment = colNode.has("comment") ? colNode.get("comment").asText() : "";

      if (colName != null) {
        columns.add(
            new org.apache.calcite.adapter.file.partition.PartitionedTableConfig.TableColumn(
                colName, colType, nullable, comment));
      }
    }

    return columns;
  }

  /**
   * Converts a JSON record (object) to a typed Map based on column metadata.
   * This version supports embedding generation for computed columns.
   *
   * @param recordNode The JSON record node
   * @param columns Full column metadata including embedding config
   * @param missingValueIndicator String value that indicates null (e.g., ".", "-", "N/A")
   * @return Map with properly typed values and generated embeddings
   */
  protected Map<String, Object> convertJsonRecordToTypedMap(
      JsonNode recordNode,
      List<PartitionedTableConfig.TableColumn> columns,
      String missingValueIndicator) {

    Map<String, Object> typedRecord = new LinkedHashMap<>();

    // Build type map for conversion
    Map<String, String> columnTypeMap = new HashMap<>();
    for (PartitionedTableConfig.TableColumn col : columns) {
      columnTypeMap.put(col.getName(), col.getType());
    }

    // Existing type conversion for all fields
    Iterator<Map.Entry<String, JsonNode>> fields = recordNode.fields();
    while (fields.hasNext()) {
      Map.Entry<String, JsonNode> field = fields.next();
      String fieldName = field.getKey();

      // Skip computed columns in source data
      if (isComputedColumn(columns, fieldName)) {
        continue;
      }

      String columnType = columnTypeMap.get(fieldName);
      if (columnType != null) {
        Object convertedValue = convertJsonValueToType(
            field.getValue(), fieldName, columnType, missingValueIndicator);
        typedRecord.put(fieldName, convertedValue);
      } else {
        // Field not in schema - use Jackson's default conversion but it will be DROPPED later
        LOGGER.debug("Field '{}' not found in column metadata - will be DROPPED in Parquet output",
            fieldName);
        Object defaultValue = MAPPER.convertValue(field.getValue(), Object.class);
        typedRecord.put(fieldName, defaultValue);
      }
    }

    // Generate computed columns (embeddings)
    try {
      TextEmbeddingProvider provider = getEmbeddingProvider();
      if (provider != null) {
        generateEmbeddingColumns(typedRecord, columns, provider);
      }
    } catch (EmbeddingException e) {
      LOGGER.warn("Failed to initialize embedding provider: {}", e.getMessage());
    }

    return typedRecord;
  }

  /**
   * Converts a JSON record (object) to a typed Map based on column metadata.
   *
   * @param recordNode The JSON record node
   * @param columnTypeMap Map of column names to their types
   * @param missingValueIndicator String value that indicates null (e.g., ".", "-", "N/A")
   * @return Map with properly typed values
   */
  protected Map<String, Object> convertJsonRecordToTypedMap(JsonNode recordNode,
      Map<String, String> columnTypeMap, String missingValueIndicator) {
    Map<String, Object> record = new java.util.HashMap<>();

    // Iterate through all fields in the JSON record
    java.util.Iterator<Map.Entry<String, JsonNode>> fields = recordNode.fields();
    while (fields.hasNext()) {
      Map.Entry<String, JsonNode> field = fields.next();
      String fieldName = field.getKey();
      JsonNode fieldValue = field.getValue();

      // Get the column type from metadata (if available)
      String columnType = columnTypeMap.get(fieldName);

      if (columnType != null) {
        // Convert using type metadata
        Object convertedValue =
            convertJsonValueToType(fieldValue, fieldName, columnType, missingValueIndicator);
        record.put(fieldName, convertedValue);
      } else {
        // Field not in schema - use Jackson's default conversion but it will be DROPPED later
        LOGGER.debug("Field '{}' not found in column metadata - will be DROPPED in Parquet output",
            fieldName);
        Object defaultValue = MAPPER.convertValue(fieldValue, Object.class);
        record.put(fieldName, defaultValue);
      }
    }

    return record;
  }

  /**
   * Converts a JSON value to the appropriate Java type based on column metadata.
   *
   * @param jsonValue The JSON value (may be null)
   * @param columnName Column name (for error reporting)
   * @param columnType Column type from schema (e.g., "string", "int", "double", "boolean")
   * @param missingValueIndicator String value that indicates null (e.g., ".", "-", "N/A")
   * @return Converted value as appropriate Java type, or null
   */
  protected Object convertJsonValueToType(JsonNode jsonValue, String columnName, String columnType,
      String missingValueIndicator) {
    // Handle null/missing values
    if (jsonValue == null || jsonValue.isNull() || jsonValue.isMissingNode()) {
      return null;
    }

    // Handle empty strings as null for numeric types
    if (jsonValue.isTextual()) {
      String textValue = jsonValue.asText();
      if (textValue == null || textValue.trim().isEmpty() || "null".equalsIgnoreCase(textValue)) {
        return null;
      }

      // Check if value matches the missing value indicator
      if (missingValueIndicator != null && missingValueIndicator.equals(textValue)) {
        return null;
      }
    }

    try {
      // Normalize type names (handle both lowercase and SQL types)
      String normalizedType = columnType.toLowerCase();

      switch (normalizedType) {
        case "string":
        case "varchar":
        case "char":
          return jsonValue.isTextual() ? jsonValue.asText() : jsonValue.toString();

        case "int":
        case "integer":
          if (jsonValue.isIntegralNumber()) {
            return jsonValue.asInt();
          } else if (jsonValue.isTextual()) {
            return Integer.parseInt(jsonValue.asText().trim());
          }
          throw new NumberFormatException("Cannot convert to integer: " + jsonValue);

        case "long":
        case "bigint":
          if (jsonValue.isIntegralNumber()) {
            return jsonValue.asLong();
          } else if (jsonValue.isTextual()) {
            return Long.parseLong(jsonValue.asText().trim());
          }
          throw new NumberFormatException("Cannot convert to long: " + jsonValue);

        case "double":
        case "float":
          if (jsonValue.isNumber()) {
            return jsonValue.asDouble();
          } else if (jsonValue.isTextual()) {
            return Double.parseDouble(jsonValue.asText().trim());
          }
          throw new NumberFormatException("Cannot convert to double: " + jsonValue);

        case "boolean":
          if (jsonValue.isBoolean()) {
            return jsonValue.asBoolean();
          } else if (jsonValue.isTextual()) {
            String text = jsonValue.asText().trim().toLowerCase();
            return "true".equals(text) || "1".equals(text) || "yes".equals(text);
          }
          return false;

        default:
          // Default to string for unknown types
          LOGGER.warn("Unknown column type '{}' for column '{}', treating as string",
              columnType, columnName);
          return jsonValue.isTextual() ? jsonValue.asText() : jsonValue.toString();
      }

    } catch (NumberFormatException e) {
      LOGGER.warn("Failed to convert value for column '{}' (type: {}): {}. Value: {}",
          columnName, columnType, e.getMessage(), jsonValue);
      return null;
    }
  }

  /**
   * Builds a DuckDB SQL query for converting JSON to Parquet with type casting and null handling.
   *
   * <p>Generates a SELECT statement that:
   * <ul>
   *   <li>Casts each column to the appropriate SQL type</li>
   *   <li>Handles missing value indicators (e.g., "." → NULL)</li>
   *   <li>Preserves column order from schema</li>
   * </ul>
   *
   * @param columns Column definitions from schema
   * @param missingValueIndicator String that represents NULL (e.g., ".", "-", or null if none)
   * @param jsonPath Input JSON file path
   * @param parquetPath Output Parquet file path
   * @return Complete DuckDB SQL statement ready for execution
   */
  protected String buildConversionSql(
      List<org.apache.calcite.adapter.file.partition.PartitionedTableConfig.TableColumn> columns,
      String missingValueIndicator,
      String jsonPath,
      String parquetPath) {
    StringBuilder sql = new StringBuilder();

    // Start COPY statement
    sql.append("COPY (\n  SELECT\n");

    // Build column expressions
    boolean firstColumn = true;
    for (org.apache.calcite.adapter.file.partition.PartitionedTableConfig.TableColumn column : columns) {
      if (!firstColumn) {
        sql.append(",\n");
      }
      firstColumn = false;

      String columnName = column.getName();
      String sqlType = javaToDuckDbType(column.getType());

      sql.append("    ");

      // Handle missing value indicator with CASE expression
      if (missingValueIndicator != null && !missingValueIndicator.isEmpty()) {
        sql.append("CAST(CASE WHEN ");
        sql.append(quoteIdentifier(columnName));
        sql.append(" = ");
        sql.append(quoteLiteral(missingValueIndicator));
        sql.append(" THEN NULL ELSE ");
        sql.append(quoteIdentifier(columnName));
        sql.append(" END AS ");
        sql.append(sqlType);
        sql.append(") AS ");
        sql.append(quoteIdentifier(columnName));
      } else {
        // Simple CAST without null handling
        sql.append("CAST(");
        sql.append(quoteIdentifier(columnName));
        sql.append(" AS ");
        sql.append(sqlType);
        sql.append(") AS ");
        sql.append(quoteIdentifier(columnName));
      }
    }

    // FROM clause with JSON reader
    sql.append("\n  FROM read_json_auto(");
    sql.append(quoteLiteral(jsonPath));
    sql.append(")\n) TO ");
    sql.append(quoteLiteral(parquetPath));
    sql.append(" (FORMAT PARQUET);");

    return sql.toString();
  }

  /**
   * Maps Java/Calcite type names to DuckDB SQL types.
   */
  private String javaToDuckDbType(String javaType) {
    String normalized = javaType.toLowerCase();
    switch (normalized) {
      case "string":
      case "varchar":
      case "char":
        return "VARCHAR";
      case "int":
      case "integer":
        return "INTEGER";
      case "long":
      case "bigint":
        return "BIGINT";
      case "double":
      case "float":
        return "DOUBLE";
      case "boolean":
        return "BOOLEAN";
      case "date":
        return "DATE";
      case "timestamp":
        return "TIMESTAMP";
      default:
        LOGGER.warn("Unknown type '{}', defaulting to VARCHAR", javaType);
        return "VARCHAR";
    }
  }

  /**
   * Quotes a SQL identifier (column/table name) for DuckDB.
   */
  private String quoteIdentifier(String identifier) {
    // DuckDB uses double quotes for identifiers
    return "\"" + identifier.replace("\"", "\"\"") + "\"";
  }

  /**
   * Quotes a SQL string literal for DuckDB.
   */
  private String quoteLiteral(String literal) {
    // DuckDB uses single quotes for string literals
    return "'" + literal.replace("'", "''") + "'";
  }

  /**
   * Converts cached JSON to Parquet using DuckDB's native SQL pipeline.
   *
   * <p>This method uses DuckDB to perform the entire conversion in a single SQL statement,
   * which is significantly faster and more memory-efficient than Java-based conversion.
   *
   * @param tableName Name of table in schema
   * @param columns Column definitions from schema
   * @param missingValueIndicator String that represents NULL (e.g., ".")
   * @param fullJsonPath Absolute path to input JSON file
   * @param fullParquetPath Absolute path to output Parquet file
   * @throws IOException if conversion fails
   */
  protected void convertCachedJsonToParquetViaDuckDB(
      String tableName,
      List<org.apache.calcite.adapter.file.partition.PartitionedTableConfig.TableColumn> columns,
      String missingValueIndicator,
      String fullJsonPath,
      String fullParquetPath) throws IOException {

    // Build the SQL statement
    String sql = buildConversionSql(columns, missingValueIndicator, fullJsonPath, fullParquetPath);

    LOGGER.debug("DuckDB conversion SQL:\n{}", sql);

    // Execute using in-memory DuckDB connection
    try (Connection conn = DriverManager.getConnection("jdbc:duckdb:");
         Statement stmt = conn.createStatement()) {

      // Execute the COPY statement
      stmt.execute(sql);

      LOGGER.info("Successfully converted {} to Parquet using DuckDB", tableName);

    } catch (java.sql.SQLException e) {
      // Wrap SQLException as IOException for consistent error handling
      String errorMsg = String.format(
          "DuckDB conversion failed for table '%s': %s",
          tableName,
          e.getMessage());
      LOGGER.error(errorMsg, e);
      throw new IOException(errorMsg, e);
    }
  }

  /**
   * Converts cached JSON data to Parquet format using schema metadata.
   *
   * <p>This is a generic, metadata-driven conversion that works for any table
   * in any schema (ECON, GEO, SEC). It uses the schema JSON as single source
   * of truth for:
   * <ul>
   *   <li>File paths (via pattern and variable substitution)</li>
   *   <li>Column definitions (types, nullability, comments)</li>
   *   <li>JSON structure (data path for extracting records)</li>
   * </ul>
   *
   * @param tableName Name of table in schema
   * @param variables Variables for path resolution (e.g., {year: "2020"})
   * @throws IOException if file operations fail
   */
  public void convertCachedJsonToParquet(String tableName, Map<String, String> variables)
      throws IOException {
    convertCachedJsonToParquet(tableName, variables, null);
  }

  /**
   * Converts cached JSON data to Parquet format using schema metadata with optional record
   * transformation.
   *
   * <p>This is a generic, metadata-driven conversion that works for any table
   * in any schema (ECON, GEO, SEC). It uses the schema JSON as single source
   * of truth for:
   * <ul>
   *   <li>File paths (via pattern and variable substitution)</li>
   *   <li>Column definitions (types, nullability, comments)</li>
   *   <li>JSON structure (data path for extracting records)</li>
   * </ul>
   *
   * <p>The optional transformer allows per-record transformations such as:
   * <ul>
   *   <li>Adding calculated/derived fields (e.g., quarter from TimePeriod)</li>
   *   <li>Field value modifications</li>
   *   <li>Field filtering or enrichment</li>
   * </ul>
   *
   * @param tableName Name of table in schema
   * @param variables Variables for path resolution (e.g., {year: "2020"})
   * @param transformer Optional function to transform each record (null for no transformation)
   * @throws IOException if file operations fail
   */
  public void convertCachedJsonToParquet(String tableName, Map<String, String> variables,
      RecordTransformer transformer) throws IOException {
    LOGGER.info("Converting cached JSON to Parquet for table: {}", tableName);

    // Load metadata
    Map<String, Object> metadata = loadTableMetadata(tableName);
    String pattern = (String) metadata.get("pattern");

    if (pattern == null) {
      throw new IllegalArgumentException(
          "Table '" + tableName + "' has no 'pattern' in schema");
    }

    // Resolve source (JSON) and target (Parquet) paths
    String jsonPath = resolveJsonPath(pattern, variables);
    String parquetPath = resolveParquetPath(pattern, variables);

    String fullJsonPath = cacheStorageProvider.resolvePath(cacheDirectory, resolveJsonPath(pattern, variables));
    String fullParquetPath = storageProvider.resolvePath(parquetDirectory, resolveParquetPath(pattern, variables));

    LOGGER.info("Converting {} to {}", fullJsonPath, fullParquetPath);

    // Check if source exists
    if (!cacheStorageProvider.exists(fullJsonPath)) {
      LOGGER.warn("Source JSON file not found: {}", fullJsonPath);
      return;
    }

    // Load column metadata first to enable type-aware conversion
    List<PartitionedTableConfig.TableColumn> columns =
        loadTableColumnsFromMetadata(tableName);

    // Extract missingValueIndicator from metadata (download.response.missingValueIndicator)
    // Use JsonNode.at() with JSON Pointer notation for clean path traversal
    String missingValueIndicator = null;
    if (metadata.containsKey("download")) {
      JsonNode downloadNode = (JsonNode) metadata.get("download");
      JsonNode missingValueNode = downloadNode.at("/response/missingValueIndicator");
      if (!missingValueNode.isMissingNode()) {
        missingValueIndicator = missingValueNode.asText();
        LOGGER.info("Using missingValueIndicator: '{}'", missingValueIndicator);
      }
    }

    // Choose conversion path based on whether transformation is needed
    if (transformer == null) {
      // Fast path: Use DuckDB for direct JSON→Parquet conversion
      LOGGER.info("Using DuckDB for JSON to Parquet conversion (no transformations)");
      convertCachedJsonToParquetViaDuckDB(tableName, columns, missingValueIndicator,
          fullJsonPath, fullParquetPath);

      // Verify file was written
      if (storageProvider.exists(fullParquetPath)) {
        LOGGER.info("Successfully converted {} to Parquet: {}", tableName, parquetPath);
      } else {
        LOGGER.error("Parquet file not found after DuckDB conversion: {}", fullParquetPath);
        throw new IOException("Parquet file not found after write: " + fullParquetPath);
      }
      return;
    }

    // Slow path: Use Java-based conversion when transformations are needed
    LOGGER.info("Using Java-based conversion (transformations required)");

    // Build column type map for efficient lookup
    Map<String, String> columnTypeMap = new java.util.HashMap<>();
    for (org.apache.calcite.adapter.file.partition.PartitionedTableConfig.TableColumn column : columns) {
      columnTypeMap.put(column.getName(), column.getType());
    }

    // Read JSON file with type-aware conversion
    List<Map<String, Object>> records = new ArrayList<>();
    try (java.io.InputStream inputStream = cacheStorageProvider.openInputStream(fullJsonPath);
         java.io.InputStreamReader reader =
             new java.io.InputStreamReader(inputStream, java.nio.charset.StandardCharsets.UTF_8)) {
      JsonNode root = MAPPER.readTree(reader);

      // Extract records with proper type conversion
      if (root.isArray()) {
        for (JsonNode recordNode : root) {
          Map<String, Object> record =
              convertJsonRecordToTypedMap(recordNode, columnTypeMap, missingValueIndicator);
          // Apply optional transformer
          if (transformer != null) {
            record = transformer.transform(record);
          }
          records.add(record);
        }
      } else if (root.isObject()) {
        // Single object - wrap in list
        Map<String, Object> record =
            convertJsonRecordToTypedMap(root, columnTypeMap, missingValueIndicator);
        // Apply optional transformer
        if (transformer != null) {
          record = transformer.transform(record);
        }
        records.add(record);
      } else {
        throw new IOException("Data node is neither array nor object.");
      }

      LOGGER.info("Read {} records from {}", records.size(), jsonPath);
    } catch (Exception e) {
      LOGGER.error("Failed to read JSON file {}: {}", fullJsonPath, e.getMessage(), e);
      throw new IOException("Failed to read JSON: " + e.getMessage(), e);
    }

    if (records.isEmpty()) {
      LOGGER.warn("No records found in JSON file: {}", fullJsonPath);
      return;
    }

    // Write to Parquet using StorageProvider
    LOGGER.info("Writing {} records to Parquet: {}", records.size(), parquetPath);
    storageProvider.writeAvroParquet(fullParquetPath, columns, records, tableName, tableName);

    // Verify file was written
    if (storageProvider.exists(fullParquetPath)) {
      LOGGER.info("Successfully converted {} to Parquet: {}", tableName, parquetPath);
    } else {
      LOGGER.error("Parquet file not found after write: {}", fullParquetPath);
      throw new IOException("Parquet file not found after write: " + fullParquetPath);
    }
  }

  /**
   * Checks if a table has earlyDownload flag set to true in its download configuration.
   *
   * <p>Tables with earlyDownload=true should be downloaded before regular partitioned tables,
   * typically used for reference/catalog tables that other tables depend on.</p>
   *
   * @param tableName Name of table to check
   * @return true if table has earlyDownload=true in download config
   */
  @SuppressWarnings("unchecked")
  protected boolean isEarlyDownload(String tableName) {
    try {
      Map<String, Object> metadata = loadTableMetadata(tableName);
      if (!metadata.containsKey("download")) {
        return false;
      }

      Object downloadObj = metadata.get("download");
      Map<String, Object> downloadConfig;
      if (downloadObj instanceof JsonNode) {
        downloadConfig = MAPPER.convertValue((JsonNode) downloadObj, Map.class);
      } else {
        downloadConfig = (Map<String, Object>) downloadObj;
      }

      Object earlyDownloadObj = downloadConfig.get("earlyDownload");
      return earlyDownloadObj != null && Boolean.parseBoolean(earlyDownloadObj.toString());
    } catch (Exception e) {
      LOGGER.debug("Could not check earlyDownload for table {}: {}", tableName, e.getMessage());
      return false;
    }
  }

<<<<<<< HEAD
  /**
   * Generates embedding columns for all computed columns with embeddingConfig.
   * Supports both single-column and multi-column (row-level) embeddings.
   */
  private void generateEmbeddingColumns(Map<String, Object> record,
      List<PartitionedTableConfig.TableColumn> columns, TextEmbeddingProvider provider) {

    for (PartitionedTableConfig.TableColumn column : columns) {
      if (!column.isComputed() || !column.hasEmbeddingConfig()) {
        continue;
      }

      String[] sourceColumns = column.getEmbeddingSourceColumns();
      if (sourceColumns == null || sourceColumns.length == 0) {
        continue;
      }

      // Build text to embed
      String text;
      if (sourceColumns.length == 1) {
        // Single column (existing behavior)
        Object value = record.get(sourceColumns[0]);
        text = (value instanceof String) ? (String) value : null;
      } else {
        // Multi-column concatenation (NEW: row-level embeddings)
        text = concatenateFieldsNatural(record, sourceColumns, column);
      }

      if (text != null && !text.isEmpty()) {
        try {
          double[] embedding = provider.generateEmbedding(text);
          record.put(column.getName(), embedding);

          if (LOGGER.isDebugEnabled()) {
            LOGGER.debug("Generated embedding for column {} from {}: {} dimensions",
                column.getName(), String.join(",", sourceColumns), embedding.length);
          }
        } catch (EmbeddingException e) {
          if (LOGGER.isDebugEnabled()) {
            LOGGER.debug("Failed to generate embedding for column {}: {}",
                column.getName(), e.getMessage());
          }
          record.put(column.getName(), null);
        }
      } else {
        record.put(column.getName(), null);
      }
    }
  }

  /**
   * Concatenates multiple fields into natural language format for row-level embeddings.
   * Example: "Series Name: Unemployment Rate, Category: Labor Force, Value: 3.7 Percent"
   */
  private String concatenateFieldsNatural(Map<String, Object> record,
      String[] fieldNames, PartitionedTableConfig.TableColumn embeddingColumn) {

    String template = embeddingColumn.getEmbeddingTemplate();
    String separator = embeddingColumn.getEmbeddingSeparator();
    boolean excludeNull = embeddingColumn.getEmbeddingExcludeNull();

    StringBuilder sb = new StringBuilder();

    for (String fieldName : fieldNames) {
      Object value = record.get(fieldName);

      if (value == null && excludeNull) {
        continue;
      }

      if (value != null) {
        if (sb.length() > 0) {
          sb.append(separator);
        }

        // Apply template format
        if ("natural".equals(template)) {
          // Natural language: "Series Name: Unemployment Rate"
          String humanizedName = humanizeColumnName(fieldName);
          String cleansedValue = cleanseValue(fieldName, value, record);
          sb.append(humanizedName).append(": ").append(cleansedValue);
        } else {
          // Simple format: just the value
          sb.append(cleanseValue(fieldName, value, record));
        }
      }
    }

    return sb.toString();
  }

  /**
   * Humanizes column names for natural language format.
   * Example: series_name -> Series Name, seasonal_adjustment -> Seasonally Adjusted
   */
  private String humanizeColumnName(String columnName) {
    return Arrays.stream(columnName.split("_"))
        .map(word -> word.substring(0, 1).toUpperCase() + word.substring(1))
        .collect(Collectors.joining(" "));
  }

  /**
   * Cleanses values for embedding text (handles numbers, dates, booleans).
   */
  private String cleanseValue(String columnName, Object value, Map<String, Object> record) {
    if (value == null) {
      return "";
    }

    // Booleans: Yes/No instead of true/false
    if (value instanceof Boolean) {
      return ((Boolean) value) ? "Yes" : "No";
    }

    // Numbers with units: look for adjacent unit column
    if (value instanceof Number) {
      String unitColumn = findUnitColumn(columnName, record);
      if (unitColumn != null) {
        Object unit = record.get(unitColumn);
        if (unit != null) {
          return value + " " + unit;
        }
      }
      return value.toString();
    }

    // Dates: natural format for monthly/yearly, ISO for daily
    if (columnName.toLowerCase().contains("date") && value instanceof String) {
      return formatDateNaturally((String) value);
    }

    return value.toString();
  }

  /**
   * Find associated unit column for a value column.
   * Example: "value" -> "units", "amount" -> "units"
   */
  private String findUnitColumn(String columnName, Map<String, Object> record) {
    // Common patterns: value/units, amount/currency, etc.
    String[] unitColumnNames = {"units", "unit", "currency", "denomination"};

    for (String unitCol : unitColumnNames) {
      if (record.containsKey(unitCol)) {
        return unitCol;
      }
    }

    return null;
  }

  /**
   * Format dates naturally for better semantic matching.
   * 2023-01-01 -> January 2023 (for monthly data)
   * 2023-01-15 -> 2023-01-15 (for daily data - keep ISO format)
   */
  private String formatDateNaturally(String dateStr) {
    // Simple heuristic: if date is first of month, assume monthly aggregation
    if (dateStr.endsWith("-01")) {
      try {
        String[] parts = dateStr.split("-");
        if (parts.length == 3) {
          int month = Integer.parseInt(parts[1]);
          String[] monthNames = {"January", "February", "March", "April", "May", "June",
              "July", "August", "September", "October", "November", "December"};
          return monthNames[month - 1] + " " + parts[0];
        }
      } catch (Exception e) {
        // Fall through to return original
      }
    }
    return dateStr; // Keep ISO format for daily data
  }

  /**
   * Checks if a column is marked as computed in the schema.
   */
  private boolean isComputedColumn(List<PartitionedTableConfig.TableColumn> columns,
      String columnName) {
    return columns.stream()
        .anyMatch(c -> c.getName().equals(columnName) && c.isComputed());
=======
  // ===== Trend Consolidation =====

  /**
   * Represents a trend pattern configuration from schema.
   * Trend patterns consolidate year-partitioned data into single files for faster querying.
   */
  protected static class TrendPattern {
    final String sourceTableName;
    final String sourcePattern;
    final String trendName;
    final String trendPattern;

    TrendPattern(String sourceTableName, String sourcePattern, String trendName, String trendPattern) {
      this.sourceTableName = sourceTableName;
      this.sourcePattern = sourcePattern;
      this.trendName = trendName;
      this.trendPattern = trendPattern;
    }
  }

  /**
   * Consolidates all tables with trend_patterns into consolidated parquet files.
   *
   * <p>This method:
   * <ul>
   *   <li>Scans schema for tables with trend_patterns</li>
   *   <li>For each trend pattern, uses DuckDB to consolidate all year partitions</li>
   *   <li>Writes consolidated files to parquet directory</li>
   * </ul>
   *
   * <p>Example: Consolidates employment_statistics from:
   * <pre>
   *   type=employment_statistics/frequency=A/year=2020/employment_statistics.parquet
   *   type=employment_statistics/frequency=A/year=2021/employment_statistics.parquet
   *   ...
   * </pre>
   * into:
   * <pre>
   *   type=employment_statistics/frequency=A/employment_statistics.parquet
   * </pre>
   *
   * @throws IOException if consolidation fails
   */
  public void consolidateAll() throws IOException {
    LOGGER.info("Starting trend consolidation for all tables");

    List<TrendPattern> trendPatterns = getTrendPatterns();

    if (trendPatterns.isEmpty()) {
      LOGGER.info("No tables with trend_patterns found in schema");
      return;
    }

    LOGGER.info("Found {} trend patterns to consolidate", trendPatterns.size());

    int consolidatedCount = 0;
    int skippedCount = 0;

    for (TrendPattern trend : trendPatterns) {
      try {
        consolidateTrendTable(trend);
        consolidatedCount++;
      } catch (Exception e) {
        LOGGER.error("Failed to consolidate trend '{}': {}", trend.trendName, e.getMessage(), e);
        skippedCount++;
      }
    }

    LOGGER.info("Trend consolidation complete: {} consolidated, {} failed",
        consolidatedCount, skippedCount);
  }

  /**
   * Extracts all trend patterns from schema JSON.
   *
   * @return List of trend patterns from all tables
   */
  protected List<TrendPattern> getTrendPatterns() {
    List<TrendPattern> trendPatterns = new ArrayList<>();

    try {
      // Load schema from resources
      InputStream schemaStream = getClass().getResourceAsStream(schemaResourceName);
      if (schemaStream == null) {
        LOGGER.warn("Schema resource not found: {}", schemaResourceName);
        return trendPatterns;
      }

      JsonNode root = MAPPER.readTree(schemaStream);

      if (!root.has("partitionedTables") || !root.get("partitionedTables").isArray()) {
        LOGGER.warn("Schema has no partitionedTables array");
        return trendPatterns;
      }

      // Scan all tables for trend_patterns
      for (JsonNode tableNode : root.get("partitionedTables")) {
        String tableName = tableNode.has("name") ? tableNode.get("name").asText() : null;
        String sourcePattern = tableNode.has("pattern") ? tableNode.get("pattern").asText() : null;

        if (tableName == null || sourcePattern == null) {
          continue;
        }

        // Check if table has trend_patterns
        if (tableNode.has("trend_patterns") && tableNode.get("trend_patterns").isArray()) {
          for (JsonNode trendNode : tableNode.get("trend_patterns")) {
            String trendName = trendNode.has("name") ? trendNode.get("name").asText() : null;
            String trendPattern = trendNode.has("pattern") ? trendNode.get("pattern").asText() : null;

            if (trendName != null && trendPattern != null) {
              trendPatterns.add(new TrendPattern(tableName, sourcePattern, trendName, trendPattern));
              LOGGER.debug("Found trend pattern: {} -> {}", tableName, trendName);
            }
          }
        }
      }

    } catch (IOException e) {
      LOGGER.error("Failed to load trend patterns from schema: {}", e.getMessage());
    }

    return trendPatterns;
  }

  /**
   * Consolidates a single trend table using DuckDB.
   *
   * <p>Generates iteration over all non-year variables in the source pattern,
   * then for each combination, consolidates all years into a single file.
   *
   * @param trend Trend pattern configuration
   * @throws IOException if consolidation fails
   */
  protected void consolidateTrendTable(TrendPattern trend) throws IOException {
    LOGGER.info("Consolidating trend: {} from {}", trend.trendName, trend.sourceTableName);

    // Extract variables from both patterns
    // Source: type=employment_statistics/frequency={frequency}/year={year}/employment_statistics.parquet
    // Trend:  type=employment_statistics/frequency={frequency}/employment_statistics.parquet

    // Find variables in source pattern (e.g., {frequency}, {year})
    java.util.regex.Pattern varPattern = java.util.regex.Pattern.compile("\\{(\\w+)\\}");
    java.util.regex.Matcher sourceMatcher = varPattern.matcher(trend.sourcePattern);

    List<String> sourceVars = new ArrayList<>();
    while (sourceMatcher.find()) {
      sourceVars.add(sourceMatcher.group(1));
    }

    // Find variables in trend pattern (e.g., {frequency})
    java.util.regex.Matcher trendMatcher = varPattern.matcher(trend.trendPattern);
    List<String> trendVars = new ArrayList<>();
    while (trendMatcher.find()) {
      trendVars.add(trendMatcher.group(1));
    }

    // Variables to iterate over = trendVars (non-year dimensions)
    // For employment_statistics: just {frequency}
    LOGGER.debug("Trend variables to iterate: {}", trendVars);

    // For now, handle simple case: single non-year variable (frequency)
    // TODO: Extend to handle multiple non-year variables with Cartesian product

    if (trendVars.size() == 1) {
      String varName = trendVars.get(0);

      // Extract possible values from table metadata if available
      // For frequency: typically ["A", "M", "Q"]
      // For now, use hardcoded common values - subclasses can override

      List<String> values = getVariableValues(trend.sourceTableName, varName);

      LOGGER.info("Consolidating {} with {} values for {}: {}",
          trend.trendName, values.size(), varName, values);

      for (String value : values) {
        Map<String, String> variables = new HashMap<>();
        variables.put(varName, value);

        consolidateTrendForVariables(trend, variables);
      }

    } else if (trendVars.isEmpty()) {
      // No variables - consolidate everything
      consolidateTrendForVariables(trend, new HashMap<>());

    } else {
      LOGGER.warn("Multi-variable trend patterns not yet implemented: {}", trendVars);
      // TODO: Implement Cartesian product for multiple variables
    }
  }

  /**
   * Gets possible values for a variable (like frequency).
   * Subclasses can override to provide schema-specific values.
   *
   * @param tableName Table name
   * @param varName Variable name (e.g., "frequency")
   * @return List of possible values
   */
  protected List<String> getVariableValues(String tableName, String varName) {
    // Default values for common variables
    if ("frequency".equalsIgnoreCase(varName)) {
      return java.util.Arrays.asList("A", "M", "Q");
    }
    return Collections.emptyList();
  }

  /**
   * Consolidates trend data for a specific set of variables using DuckDB.
   *
   * @param trend Trend pattern
   * @param variables Variables to substitute (e.g., {frequency: "A"})
   * @throws IOException if consolidation fails
   */
  protected void consolidateTrendForVariables(TrendPattern trend, Map<String, String> variables)
      throws IOException {

    // Build source glob pattern (replaces year=* and other vars)
    String sourceGlob = buildSourceGlob(trend.sourcePattern, variables);

    // Build target path (substitutes variables, no year)
    String targetPath = substituteVariables(trend.trendPattern, variables);

    // Resolve full paths
    String fullSourceGlob = storageProvider.resolvePath(parquetDirectory, sourceGlob);
    String fullTargetPath = storageProvider.resolvePath(parquetDirectory, targetPath);

    LOGGER.info("Consolidating:\n  FROM: {}\n  TO:   {}", fullSourceGlob, fullTargetPath);

    // Build DuckDB SQL
    String sql = buildTrendConsolidationSql(fullSourceGlob, fullTargetPath);

    LOGGER.debug("Consolidation SQL:\n{}", sql);

    // Execute using DuckDB
    try (Connection conn = DriverManager.getConnection("jdbc:duckdb:");
         Statement stmt = conn.createStatement()) {

      stmt.execute(sql);
      LOGGER.info("Successfully consolidated trend: {}", trend.trendName);

    } catch (java.sql.SQLException e) {
      String errorMsg = String.format(
          "DuckDB consolidation failed for trend '%s': %s",
          trend.trendName,
          e.getMessage());
      LOGGER.error(errorMsg, e);
      throw new IOException(errorMsg, e);
    }
  }

  /**
   * Builds source glob pattern by replacing variables and using * for year.
   *
   * @param sourcePattern Source pattern from schema
   * @param variables Variables to substitute
   * @return Glob pattern for reading source files
   */
  private String buildSourceGlob(String sourcePattern, Map<String, String> variables) {
    String result = sourcePattern;

    // Replace all {var} with values from variables map
    for (Map.Entry<String, String> entry : variables.entrySet()) {
      result = result.replace("{" + entry.getKey() + "}", entry.getValue());
    }

    // Replace {year} with * (wildcard)
    result = result.replace("{year}", "*");

    // Also handle year= patterns
    result = result.replaceAll("year=\\{year\\}", "year=*");

    return result;
  }

  /**
   * Substitutes variables in a pattern (no wildcards).
   *
   * @param pattern Pattern with {var} placeholders
   * @param variables Variable values
   * @return Pattern with variables substituted
   */
  private String substituteVariables(String pattern, Map<String, String> variables) {
    String result = pattern;
    for (Map.Entry<String, String> entry : variables.entrySet()) {
      result = result.replace("{" + entry.getKey() + "}", entry.getValue());
    }
    return result;
  }

  /**
   * Builds DuckDB SQL for consolidating year partitions into a single file.
   *
   * @param sourceGlob Glob pattern for source files (with year=*)
   * @param targetPath Target consolidated file path
   * @return SQL COPY statement
   */
  private String buildTrendConsolidationSql(String sourceGlob, String targetPath) {
    return "COPY (\n" +
        "  SELECT * FROM read_parquet(" + quoteLiteral(sourceGlob) + ")\n" +
        "  ORDER BY year\n" +
        ") TO " + quoteLiteral(targetPath) + " (FORMAT PARQUET);";
>>>>>>> efba3774
  }
}<|MERGE_RESOLUTION|>--- conflicted
+++ resolved
@@ -17,12 +17,9 @@
 package org.apache.calcite.adapter.govdata;
 
 import org.apache.calcite.adapter.file.partition.PartitionedTableConfig;
-<<<<<<< HEAD
 import org.apache.calcite.adapter.file.similarity.EmbeddingException;
 import org.apache.calcite.adapter.file.similarity.EmbeddingProviderFactory;
 import org.apache.calcite.adapter.file.similarity.TextEmbeddingProvider;
-=======
->>>>>>> efba3774
 import org.apache.calcite.adapter.file.storage.StorageProvider;
 
 import com.fasterxml.jackson.databind.JsonNode;
@@ -47,10 +44,7 @@
 import java.util.Arrays;
 import java.util.Collections;
 import java.util.HashMap;
-<<<<<<< HEAD
 import java.util.Iterator;
-=======
->>>>>>> efba3774
 import java.util.LinkedHashMap;
 import java.util.List;
 import java.util.Map;
@@ -1996,7 +1990,7 @@
     }
   }
 
-<<<<<<< HEAD
+
   /**
    * Generates embedding columns for all computed columns with embeddingConfig.
    * Supports both single-column and multi-column (row-level) embeddings.
@@ -2178,7 +2172,8 @@
       String columnName) {
     return columns.stream()
         .anyMatch(c -> c.getName().equals(columnName) && c.isComputed());
-=======
+  }
+
   // ===== Trend Consolidation =====
 
   /**
@@ -2483,6 +2478,5 @@
         "  SELECT * FROM read_parquet(" + quoteLiteral(sourceGlob) + ")\n" +
         "  ORDER BY year\n" +
         ") TO " + quoteLiteral(targetPath) + " (FORMAT PARQUET);";
->>>>>>> efba3774
   }
 }