--- conflicted
+++ resolved
@@ -43,11 +43,11 @@
   public static void recordConversion(File originalFile, File convertedFile, String conversionType, File baseDirectory) {
     recordConversion(originalFile, convertedFile, conversionType, baseDirectory, null);
   }
-  
+
   /**
    * Records a file conversion for refresh tracking with explicit table name.
    * This should be called by all converters after successfully creating output files.
-   * 
+   *
    * @param originalFile The source file (e.g., Excel, HTML, XML)
    * @param convertedFile The output file (typically JSON)
    * @param conversionType Type of conversion (e.g., "EXCEL_TO_JSON", "HTML_TO_JSON")
@@ -59,24 +59,18 @@
       // Use baseDirectory if provided, otherwise use the converted file's directory
       File metadataDir = baseDirectory != null ? baseDirectory : convertedFile.getParentFile();
       ConversionMetadata metadata = new ConversionMetadata(metadataDir);
-<<<<<<< HEAD
-      
+
       if (explicitTableName != null) {
         // Create record with explicit table name and use table name as key
         metadata.recordConversionWithTableName(explicitTableName, originalFile, convertedFile, conversionType);
-        LOGGER.debug("Recorded {} conversion with explicit name '{}': {} -> {} (metadata in: {})", 
+        LOGGER.debug("Recorded {} conversion with explicit name '{}': {} -> {} (metadata in: {})",
             conversionType, explicitTableName, originalFile.getName(), convertedFile.getName(), metadataDir);
       } else {
         // Use default recording
         metadata.recordConversion(originalFile, convertedFile, conversionType);
-        LOGGER.debug("Recorded {} conversion: {} -> {} (metadata in: {})", 
+        LOGGER.debug("Recorded {} conversion: {} -> {} (metadata in: {})",
             conversionType, originalFile.getName(), convertedFile.getName(), metadataDir);
       }
-=======
-      metadata.recordConversion(originalFile, convertedFile, conversionType);
-      LOGGER.debug("Recorded {} conversion: {} -> {} (metadata in: {})",
-          conversionType, originalFile.getName(), convertedFile.getName(), metadataDir);
->>>>>>> 71a194e2
     } catch (Exception e) {
       // Don't fail the conversion if metadata recording fails
       LOGGER.warn("Failed to record conversion metadata for {}: {}",
