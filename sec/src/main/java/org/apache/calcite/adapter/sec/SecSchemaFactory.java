--- conflicted
+++ resolved
@@ -199,15 +199,15 @@
     financialLineItems.put("name", "financial_line_items");
     financialLineItems.put("pattern", "cik=*/filing_type=*/year=*/[!.]*_facts.parquet");
     financialLineItems.put("partitions", partitionConfig);
-    
+
     // Add constraint definitions if enabled
     Boolean enableConstraints = (Boolean) mutableOperand.get("enableConstraints");
     if (enableConstraints == null || enableConstraints) {
       Map<String, Object> constraints = new HashMap<>();
       // Primary key: (cik, filing_type, year, filing_date, concept, context_ref)
-      constraints.put("primaryKey", Arrays.asList("cik", "filing_type", "year", 
+      constraints.put("primaryKey", Arrays.asList("cik", "filing_type", "year",
           "filing_date", "concept", "context_ref"));
-      
+
       // Foreign key to filing_contexts table
       Map<String, Object> fk = new HashMap<>();
       fk.put("sourceTable", Arrays.asList("SEC", "financial_line_items"));
@@ -215,10 +215,10 @@
       fk.put("targetTable", Arrays.asList("SEC", "filing_contexts"));
       fk.put("targetColumns", Arrays.asList("cik", "filing_type", "year", "filing_date", "context_id"));
       constraints.put("foreignKeys", Arrays.asList(fk));
-      
+
       financialLineItems.put("constraints", constraints);
     }
-    
+
     partitionedTables.add(financialLineItems);
 
     // Define filing_contexts as a partitioned table with constraints
@@ -226,15 +226,15 @@
     filingContexts.put("name", "filing_contexts");
     filingContexts.put("pattern", "cik=*/filing_type=*/year=*/[!.]*_contexts.parquet");
     filingContexts.put("partitions", partitionConfig);
-    
+
     if (enableConstraints == null || enableConstraints) {
       Map<String, Object> constraints = new HashMap<>();
       // Primary key: (cik, filing_type, year, filing_date, context_id)
-      constraints.put("primaryKey", Arrays.asList("cik", "filing_type", "year", 
+      constraints.put("primaryKey", Arrays.asList("cik", "filing_type", "year",
           "filing_date", "context_id"));
       filingContexts.put("constraints", constraints);
     }
-    
+
     partitionedTables.add(filingContexts);
 
     // Define mda_sections as a partitioned table for MD&A paragraphs
@@ -244,7 +244,7 @@
     mdaSections.put("partitions", partitionConfig);
     if (enableConstraints == null || enableConstraints) {
       Map<String, Object> constraints = new HashMap<>();
-      constraints.put("primaryKey", Arrays.asList("cik", "filing_type", "year", 
+      constraints.put("primaryKey", Arrays.asList("cik", "filing_type", "year",
           "filing_date", "section_id"));
       mdaSections.put("constraints", constraints);
     }
@@ -257,7 +257,7 @@
     xbrlRelationships.put("partitions", partitionConfig);
     if (enableConstraints == null || enableConstraints) {
       Map<String, Object> constraints = new HashMap<>();
-      constraints.put("primaryKey", Arrays.asList("cik", "filing_type", "year", 
+      constraints.put("primaryKey", Arrays.asList("cik", "filing_type", "year",
           "filing_date", "relationship_id"));
       xbrlRelationships.put("constraints", constraints);
     }
@@ -270,7 +270,7 @@
     insiderTransactions.put("partitions", partitionConfig);
     if (enableConstraints == null || enableConstraints) {
       Map<String, Object> constraints = new HashMap<>();
-      constraints.put("primaryKey", Arrays.asList("cik", "filing_type", "year", 
+      constraints.put("primaryKey", Arrays.asList("cik", "filing_type", "year",
           "filing_date", "transaction_id"));
       insiderTransactions.put("constraints", constraints);
     }
@@ -283,32 +283,32 @@
     earningsTranscripts.put("partitions", partitionConfig);
     if (enableConstraints == null || enableConstraints) {
       Map<String, Object> constraints = new HashMap<>();
-      constraints.put("primaryKey", Arrays.asList("cik", "filing_type", "year", 
+      constraints.put("primaryKey", Arrays.asList("cik", "filing_type", "year",
           "filing_date", "transcript_id"));
       earningsTranscripts.put("constraints", constraints);
     }
     partitionedTables.add(earningsTranscripts);
-    
+
     // Define stock_prices table for daily EOD prices
     Map<String, Object> stockPricesPartitionConfig = new HashMap<>();
     stockPricesPartitionConfig.put("style", "hive");  // Use Hive-style partitioning (key=value)
-    
+
     // Define partition columns for stock_prices (ticker and year only)
     // CIK will be a regular column in the Parquet files for joins
     List<Map<String, Object>> stockPricesColumnDefs = new ArrayList<>();
-    
+
     Map<String, Object> tickerCol = new HashMap<>();
     tickerCol.put("name", "ticker");
     tickerCol.put("type", "VARCHAR");
     stockPricesColumnDefs.add(tickerCol);
-    
+
     Map<String, Object> stockYearCol = new HashMap<>();
     stockYearCol.put("name", "year");
     stockYearCol.put("type", "INTEGER");
     stockPricesColumnDefs.add(stockYearCol);
-    
+
     stockPricesPartitionConfig.put("columnDefinitions", stockPricesColumnDefs);
-    
+
     Map<String, Object> stockPrices = new HashMap<>();
     stockPrices.put("name", "stock_prices");
     stockPrices.put("pattern", "stock_prices/ticker=*/year=*/[!.]*_prices.parquet");
@@ -479,103 +479,103 @@
       // Create parquet directory structure for mock data
       File secParquetDir = new File(baseDir.getParentFile(), "sec-parquet");
       secParquetDir.mkdirs();
-      
+
       // Create directories and minimal Parquet files for each table pattern
       // We need at least one file matching each pattern for the table to be discovered
-      
+
       // Create financial_line_items mock file
       File financialDir = new File(secParquetDir, "cik=0000000001/filing_type=10K/year=2023");
       financialDir.mkdirs();
       File financialFile = new File(financialDir, "0000000001_2023-12-31_facts.parquet");
       createMinimalParquetFile(financialFile);
-      
+
       // Create filing_contexts mock file
       File contextsFile = new File(financialDir, "0000000001_2023-12-31_contexts.parquet");
       createMinimalParquetFile(contextsFile);
-      
+
       // Create footnotes mock file
       File footnotesFile = new File(financialDir, "0000000001_2023-12-31_footnotes.parquet");
       createMinimalParquetFile(footnotesFile);
-      
+
       // Create labels mock file
       File labelsFile = new File(financialDir, "0000000001_2023-12-31_labels.parquet");
       createMinimalParquetFile(labelsFile);
-      
+
       // Create presentations mock file
       File presentationsFile = new File(financialDir, "0000000001_2023-12-31_presentations.parquet");
       createMinimalParquetFile(presentationsFile);
-      
+
       // Create company_info mock file (non-partitioned)
       File companyFile = new File(secParquetDir, "company_info.parquet");
       createMinimalParquetFile(companyFile);
-      
+
       LOGGER.info("Created mock Parquet files in: {}", secParquetDir);
     } catch (Exception e) {
       LOGGER.error("Failed to create mock Parquet files", e);
     }
   }
-  
+
   private void createMinimalParquetFile(File file) {
     try {
       // Create a minimal Parquet file with proper schema
       // Using Avro schema to create the Parquet file
       org.apache.avro.Schema schema = org.apache.avro.Schema.createRecord("MockRecord", "", "", false);
       List<org.apache.avro.Schema.Field> fields = new ArrayList<>();
-      
+
       // Add minimal fields based on the table type
       if (file.getName().contains("facts")) {
         // financial_line_items table fields
         // NOTE: Don't include partition columns (cik, filing_type, year) as they come from the path
-        fields.add(new org.apache.avro.Schema.Field("filing_date", 
+        fields.add(new org.apache.avro.Schema.Field("filing_date",
             org.apache.avro.Schema.create(org.apache.avro.Schema.Type.STRING), null, null));
-        fields.add(new org.apache.avro.Schema.Field("concept", 
+        fields.add(new org.apache.avro.Schema.Field("concept",
             org.apache.avro.Schema.create(org.apache.avro.Schema.Type.STRING), null, null));
-        fields.add(new org.apache.avro.Schema.Field("context_ref", 
+        fields.add(new org.apache.avro.Schema.Field("context_ref",
             org.apache.avro.Schema.create(org.apache.avro.Schema.Type.STRING), null, null));
-        fields.add(new org.apache.avro.Schema.Field("value", 
+        fields.add(new org.apache.avro.Schema.Field("value",
             org.apache.avro.Schema.create(org.apache.avro.Schema.Type.DOUBLE), null, null));
-        fields.add(new org.apache.avro.Schema.Field("label", 
+        fields.add(new org.apache.avro.Schema.Field("label",
             org.apache.avro.Schema.create(org.apache.avro.Schema.Type.STRING), null, null));
-        fields.add(new org.apache.avro.Schema.Field("units", 
+        fields.add(new org.apache.avro.Schema.Field("units",
             org.apache.avro.Schema.create(org.apache.avro.Schema.Type.STRING), null, null));
-        fields.add(new org.apache.avro.Schema.Field("decimals", 
+        fields.add(new org.apache.avro.Schema.Field("decimals",
             org.apache.avro.Schema.create(org.apache.avro.Schema.Type.INT), null, null));
       } else if (file.getName().contains("contexts")) {
         // filing_contexts table fields
         // NOTE: Don't include partition columns (cik, filing_type, year) as they come from the path
-        fields.add(new org.apache.avro.Schema.Field("filing_date", 
+        fields.add(new org.apache.avro.Schema.Field("filing_date",
             org.apache.avro.Schema.create(org.apache.avro.Schema.Type.STRING), null, null));
-        fields.add(new org.apache.avro.Schema.Field("context_id", 
+        fields.add(new org.apache.avro.Schema.Field("context_id",
             org.apache.avro.Schema.create(org.apache.avro.Schema.Type.STRING), null, null));
-        fields.add(new org.apache.avro.Schema.Field("entity", 
+        fields.add(new org.apache.avro.Schema.Field("entity",
             org.apache.avro.Schema.create(org.apache.avro.Schema.Type.STRING), null, null));
-        fields.add(new org.apache.avro.Schema.Field("segment", 
+        fields.add(new org.apache.avro.Schema.Field("segment",
             org.apache.avro.Schema.create(org.apache.avro.Schema.Type.STRING), null, null));
-        fields.add(new org.apache.avro.Schema.Field("period", 
+        fields.add(new org.apache.avro.Schema.Field("period",
             org.apache.avro.Schema.create(org.apache.avro.Schema.Type.STRING), null, null));
-        fields.add(new org.apache.avro.Schema.Field("instant", 
+        fields.add(new org.apache.avro.Schema.Field("instant",
             org.apache.avro.Schema.create(org.apache.avro.Schema.Type.STRING), null, null));
       } else {
         // Default minimal schema
-        fields.add(new org.apache.avro.Schema.Field("id", 
+        fields.add(new org.apache.avro.Schema.Field("id",
             org.apache.avro.Schema.create(org.apache.avro.Schema.Type.STRING), null, null));
       }
-      
+
       schema.setFields(fields);
-      
+
       // Write empty Parquet file with schema
       org.apache.hadoop.conf.Configuration conf = new org.apache.hadoop.conf.Configuration();
       org.apache.hadoop.fs.Path path = new org.apache.hadoop.fs.Path(file.getAbsolutePath());
       org.apache.parquet.io.OutputFile outputFile = org.apache.parquet.hadoop.util.HadoopOutputFile.fromPath(path, conf);
-      org.apache.parquet.hadoop.ParquetWriter<org.apache.avro.generic.GenericRecord> writer = 
+      org.apache.parquet.hadoop.ParquetWriter<org.apache.avro.generic.GenericRecord> writer =
           org.apache.parquet.avro.AvroParquetWriter.<org.apache.avro.generic.GenericRecord>builder(outputFile)
               .withSchema(schema)
               .withConf(conf)
               .build();
-      
+
       // Close immediately - we just need the file with schema
       writer.close();
-      
+
       LOGGER.debug("Created mock Parquet file: {}", file);
     } catch (Exception e) {
       LOGGER.error("Failed to create mock Parquet file: " + file, e);
@@ -607,26 +607,22 @@
       Boolean useMockData = (Boolean) operand.get("useMockData");
       if (useMockData != null && useMockData) {
         LOGGER.info("Using mock data for testing");
-<<<<<<< HEAD
-        // Create minimal mock Parquet files so tables are discovered
-        createMockParquetFiles(baseDir);
-        LOGGER.info("DEBUG: Mock data mode - created mock Parquet files");
-=======
         List<String> ciks = getCiksFromConfig(operand);
         int startYear = (Integer) operand.getOrDefault("startYear", 2020);
         int endYear = (Integer) operand.getOrDefault("endYear", 2023);
         LOGGER.info("DEBUG: Calling createSecTablesFromXbrl for mock data");
         LOGGER.info("DEBUG: baseDir=" + baseDir.getAbsolutePath());
-        createSecTablesFromXbrl(baseDir, ciks, startYear, endYear);
-        LOGGER.info("DEBUG: Finished createSecTablesFromXbrl for mock data");
-        
+        // Create minimal mock Parquet files so tables are discovered
+        createMockParquetFiles(baseDir);
+        LOGGER.info("DEBUG: Mock data mode - created mock Parquet files");
+
         // Also create mock stock prices if enabled
         boolean fetchStockPrices = (Boolean) operand.getOrDefault("fetchStockPrices", true);
         if (fetchStockPrices) {
           LOGGER.info("Creating mock stock prices for testing");
           createMockStockPrices(baseDir, ciks, startYear, endYear);
         }
->>>>>>> b4f358db
+
         return;
       }
 
@@ -662,7 +658,7 @@
       // Create all SEC tables from XBRL data (with parallel conversion)
       LOGGER.info("Creating SEC tables from XBRL data");
       createSecTablesFromXbrl(baseDir, ciks, startYear, endYear);
-      
+
       // Download or create stock prices if enabled
       boolean fetchStockPrices = (Boolean) operand.getOrDefault("fetchStockPrices", true);
       Boolean testModeObj = (Boolean) operand.get("testMode");
@@ -893,7 +889,7 @@
 
       // For Forms 3/4/5, we need to download the .txt file and extract the raw XML
       boolean isInsiderForm = form.equals("3") || form.equals("4") || form.equals("5");
-      
+
       // Check if HTML file exists (for human-readable preview)
       File htmlFile = new File(accessionDir, primaryDoc);
       // Create parent directory if primaryDoc contains path (e.g., xslF345X05/wk-form4_*.xml for Form 4)
@@ -916,12 +912,12 @@
         xbrlDoc = primaryDoc.replace(".htm", "_htm.xml");
         xbrlFile = new File(accessionDir, xbrlDoc);
       }
-      
+
       // Create parent directory if xbrlDoc contains path
       if (xbrlDoc.contains("/")) {
         xbrlFile.getParentFile().mkdirs();
       }
-      
+
       File xbrlNotFoundMarker = new File(accessionDir, xbrlDoc + ".notfound");
       // Only need XBRL if: file doesn't exist AND we haven't already marked it as not found
       if ((!xbrlFile.exists() || xbrlFile.length() == 0) && !xbrlNotFoundMarker.exists()) {
@@ -1026,7 +1022,7 @@
             // For Forms 3/4/5, download the .txt file and extract the XML
             String txtUrl = String.format("https://www.sec.gov/Archives/edgar/data/%s/%s.txt",
                 cik, accession); // Use hyphenated accession number for .txt files
-            
+
             try (InputStream is = provider.openInputStream(txtUrl)) {
               // Read the entire .txt file to extract the XML
               ByteArrayOutputStream baos = new ByteArrayOutputStream();
@@ -1036,15 +1032,15 @@
                 baos.write(buffer, 0, bytesRead);
               }
               String txtContent = baos.toString("UTF-8");
-              
+
               // Extract the ownershipDocument XML from the .txt file
               int xmlStart = txtContent.indexOf("<ownershipDocument>");
               int xmlEnd = txtContent.indexOf("</ownershipDocument>");
-              
+
               if (xmlStart != -1 && xmlEnd != -1) {
-                String xmlContent = "<?xml version=\"1.0\"?>\n" + 
+                String xmlContent = "<?xml version=\"1.0\"?>\n" +
                     txtContent.substring(xmlStart, xmlEnd + "</ownershipDocument>".length());
-                
+
                 // Save the extracted XML
                 try (FileWriter writer = new FileWriter(xbrlFile)) {
                   writer.write(xmlContent);
@@ -1395,25 +1391,25 @@
       File parquetDir = new File(baseDir.getParentFile(), "sec-parquet");
       File stockPricesDir = new File(parquetDir, "stock_prices");
       LOGGER.info("Creating mock stock prices in: {}", stockPricesDir.getAbsolutePath());
-      
+
       // For each CIK, create mock price data
       for (String cik : ciks) {
         String normalizedCik = cik.replaceAll("[^0-9]", "");
         while (normalizedCik.length() < 10) {
           normalizedCik = "0" + normalizedCik;
         }
-        
+
         // Get ticker for this CIK (or use CIK as ticker if not found)
         List<String> tickers = CikRegistry.getTickersForCik(normalizedCik);
         String ticker = tickers.isEmpty() ? cik.toUpperCase() : tickers.get(0);
-        
+
         // Create mock data for each year
         for (int year = startYear; year <= endYear; year++) {
           // Create directory structure: ticker=*/year=*/
           File tickerDir = new File(stockPricesDir, "ticker=" + ticker);
           File yearDir = new File(tickerDir, "year=" + year);
           yearDir.mkdirs();
-          
+
           File parquetFile = new File(yearDir, ticker + "_" + year + "_prices.parquet");
           LOGGER.info("About to create/check file: {}", parquetFile.getAbsolutePath());
           LOGGER.info("Parent directory exists: {}, isDirectory: {}", yearDir.exists(), yearDir.isDirectory());
@@ -1429,12 +1425,12 @@
       LOGGER.warn("Failed to create mock stock prices: " + e.getMessage());
     }
   }
-  
+
   /**
    * Creates a mock Parquet file with sample stock price data.
    */
   @SuppressWarnings("deprecation")
-  private void createMockPriceParquetFile(File parquetFile, String ticker, String cik, int year) 
+  private void createMockPriceParquetFile(File parquetFile, String ticker, String cik, int year)
       throws IOException {
     // Note: ticker and year are partition columns from directory structure,
     // so they are NOT in the Parquet file. CIK is included as a regular column for joins.
@@ -1452,23 +1448,23 @@
         + "{\"name\": \"volume\", \"type\": [\"null\", \"long\"], \"default\": null}"
         + "]"
         + "}";
-    
+
     org.apache.avro.Schema schema = new org.apache.avro.Schema.Parser().parse(schemaString);
-    
-    try (org.apache.parquet.hadoop.ParquetWriter<org.apache.avro.generic.GenericRecord> writer = 
+
+    try (org.apache.parquet.hadoop.ParquetWriter<org.apache.avro.generic.GenericRecord> writer =
         org.apache.parquet.avro.AvroParquetWriter
             .<org.apache.avro.generic.GenericRecord>builder(
                 new org.apache.hadoop.fs.Path(parquetFile.getAbsolutePath()))
             .withSchema(schema)
             .withCompressionCodec(org.apache.parquet.hadoop.metadata.CompressionCodecName.SNAPPY)
             .build()) {
-      
+
       // Create a few sample records
       double basePrice = 100.0 + (ticker.hashCode() % 100);
       for (int month = 1; month <= 3; month++) { // Just 3 months of data for testing
         String date = String.format("%04d-%02d-%02d", year, month, 15);
-        
-        org.apache.avro.generic.GenericRecord record = 
+
+        org.apache.avro.generic.GenericRecord record =
             new org.apache.avro.generic.GenericData.Record(schema);
         // Include CIK as regular column, ticker and year come from directory structure
         record.put("cik", cik);
@@ -1479,33 +1475,33 @@
         record.put("close", basePrice + month + 1);
         record.put("adj_close", basePrice + month + 0.5);
         record.put("volume", 1000000L * month);
-        
+
         writer.write(record);
       }
     }
   }
-  
+
   /**
    * Downloads stock prices for all configured CIKs.
    */
   private void downloadStockPrices(File baseDir, List<String> ciks, int startYear, int endYear) {
     try {
       File parquetDir = new File(baseDir.getParentFile(), "sec-parquet");
-      
+
       // Build list of ticker-CIK pairs
       List<YahooFinanceDownloader.TickerCikPair> tickerCikPairs = new ArrayList<>();
       Set<String> processedTickers = new HashSet<>();
-      
+
       for (String cik : ciks) {
         // Normalize CIK to 10 digits with leading zeros
         String normalizedCik = cik.replaceAll("[^0-9]", "");
         while (normalizedCik.length() < 10) {
           normalizedCik = "0" + normalizedCik;
         }
-        
+
         // Get tickers for this CIK
         List<String> tickers = CikRegistry.getTickersForCik(normalizedCik);
-        
+
         if (tickers.isEmpty()) {
           // Try to resolve the CIK as a ticker first
           List<String> resolvedCiks = CikRegistry.resolveCiks(cik);
@@ -1529,7 +1525,7 @@
           }
         }
       }
-      
+
       if (!tickerCikPairs.isEmpty()) {
         LOGGER.info("Downloading stock prices for {} tickers", tickerCikPairs.size());
         YahooFinanceDownloader downloader = new YahooFinanceDownloader();
@@ -1537,13 +1533,13 @@
       } else {
         LOGGER.info("No tickers found for stock price download");
       }
-      
+
     } catch (Exception e) {
       LOGGER.warn("Failed to download stock prices: " + e.getMessage());
       // Don't fail the schema creation if stock prices fail
     }
   }
-  
+
   private List<String> getCiksFromConfig(Map<String, Object> operand) {
     Object ciks = operand.get("ciks");
     if (ciks instanceof List) {
