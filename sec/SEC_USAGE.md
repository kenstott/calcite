--- conflicted
+++ resolved
@@ -93,7 +93,6 @@
 ./gradlew :sec:test --tests "*.SecEmbeddingTest"
 ```
 
-<<<<<<< HEAD
 ## Table Constraints and Query Optimization
 
 The SEC adapter defines PRIMARY KEY and FOREIGN KEY constraints for all tables. While these constraints are not enforced (since Parquet files are immutable), they provide significant benefits:
@@ -146,135 +145,12 @@
 // Get foreign keys
 ResultSet fkRS = metadata.getImportedKeys(null, "SEC", "financial_line_items");
 while (fkRS.next()) {
-    System.out.println("FK: " + fkRS.getString("FKCOLUMN_NAME") + 
-                      " -> " + fkRS.getString("PKTABLE_NAME") + "." + 
+    System.out.println("FK: " + fkRS.getString("FKCOLUMN_NAME") +
+                      " -> " + fkRS.getString("PKTABLE_NAME") + "." +
                       fkRS.getString("PKCOLUMN_NAME"));
 }
 ```
 
-=======
-## Stock Price Data
-
-The SEC adapter includes integrated stock price functionality that automatically downloads daily End-of-Day (EOD) prices from Yahoo Finance for all configured companies.
-
-### Enabling Stock Prices
-
-Stock prices are enabled by default. To control this feature:
-
-```json
-{
-  "version": "1.0",
-  "defaultSchema": "SEC",
-  "schemas": [{
-    "name": "SEC",
-    "factory": "org.apache.calcite.adapter.sec.SecSchemaFactory",
-    "operand": {
-      "directory": "parquet",
-      "fetchStockPrices": true,    // Enable stock price downloads (default: true)
-      "ciks": ["AAPL", "MSFT"],
-      "startYear": 2020,
-      "endYear": 2023
-    }
-  }]
-}
-```
-
-### Stock Price Table Schema
-
-The `stock_prices` table includes:
-
-| Column | Type | Description | Source |
-|--------|------|-------------|--------|
-| `ticker` | VARCHAR | Stock ticker symbol | Partition column |
-| `year` | INTEGER | Year of the data | Partition column |
-| `cik` | VARCHAR | Company CIK for joins | Data column |
-| `date` | VARCHAR | Trading date (YYYY-MM-DD) | Data column |
-| `open` | DOUBLE | Opening price | Data column |
-| `high` | DOUBLE | Daily high price | Data column |
-| `low` | DOUBLE | Daily low price | Data column |
-| `close` | DOUBLE | Closing price | Data column |
-| `adj_close` | DOUBLE | Adjusted closing price | Data column |
-| `volume` | BIGINT | Trading volume | Data column |
-
-### Partition Strategy
-
-Stock prices use optimized partitioning for efficient queries:
-- **Directory structure**: `stock_prices/ticker=AAPL/year=2023/*.parquet`
-- **Partition pruning**: Queries filtered by ticker and/or year skip irrelevant files
-- **CIK column**: Included for joins with SEC filings
-
-### Query Examples
-
-```sql
--- Get Apple's stock prices for 2023
-SELECT date, close, volume
-FROM stock_prices
-WHERE ticker = 'AAPL' AND year = 2023
-ORDER BY date;
-
--- Join stock prices with financial data
-SELECT 
-  s.ticker,
-  s.date,
-  s.close as stock_price,
-  f.revenue,
-  f.net_income
-FROM stock_prices s
-JOIN financial_line_items f 
-  ON s.cik = f.cik 
-  AND EXTRACT(YEAR FROM s.date) = f.fiscal_year
-WHERE s.ticker = 'AAPL'
-  AND s.date = f.period_end_date;
-
--- Analyze stock performance around earnings
-SELECT 
-  s.ticker,
-  AVG(s.close) as avg_price,
-  MAX(s.high) as max_price,
-  MIN(s.low) as min_price,
-  f.fiscal_year,
-  f.revenue
-FROM stock_prices s
-JOIN financial_line_items f ON s.cik = f.cik
-WHERE EXTRACT(YEAR FROM s.date) = f.fiscal_year
-GROUP BY s.ticker, f.fiscal_year, f.revenue
-ORDER BY f.fiscal_year;
-
--- Find correlation between stock price and revenue
-SELECT 
-  s.ticker,
-  CORR(s.adj_close, f.revenue) as price_revenue_correlation
-FROM stock_prices s
-JOIN financial_line_items f 
-  ON s.cik = f.cik 
-  AND DATE_TRUNC('quarter', s.date) = DATE_TRUNC('quarter', f.period_end_date)
-GROUP BY s.ticker;
-```
-
-### Rate Limiting & Caching
-
-- **Rate limiting**: Automatic throttling for Yahoo Finance API (max 3 parallel, 500ms delay)
-- **Caching**: Downloads occur once per ticker/year combination
-- **Incremental updates**: Only missing data is downloaded
-- **Manifest tracking**: `.manifest` file prevents redundant downloads
-
-### Test Mode
-
-For testing without real API calls:
-
-```json
-{
-  "operand": {
-    "testMode": true,
-    "useMockData": true,
-    "fetchStockPrices": true
-  }
-}
-```
-
-This generates sample stock price data for testing queries without hitting the Yahoo Finance API.
-
->>>>>>> b4f358db
 ## Usage in Code
 
 ```java
